import * as THREE from 'three'

import { createMaterials, createVelocityMaxMaterial } from './materials'
import { createFiberField, createPaperHeightField, createPingPong, createRenderTarget } from './targets'
import {
  DEFAULT_BINDER_PARAMS,
  DEFAULT_DT,
  DEPOSITION_BASE,
  GRANULATION_SETTLE_RATE,
  GRANULATION_STRENGTH,
  HUMIDITY_INFLUENCE,
  PIGMENT_DIFFUSION_COEFF,
} from './constants'
import {
  type BinderParams,
  type BrushSettings,
  type MaterialMap,
  type PingPongTarget,
  type SimulationParams,
} from './types'

// GPU-driven watercolor solver combining shallow-water flow, pigment transport, and paper optics.
// WatercolorSimulation coordinates all render passes and exposes a simple API.
export default class WatercolorSimulation {
  private readonly renderer: THREE.WebGLRenderer
  private readonly size: number
  private readonly texelSize: THREE.Vector2
  private readonly targets: {
    H: PingPongTarget
    UV: PingPongTarget
    C: PingPongTarget
    B: PingPongTarget
    DEP: PingPongTarget
    W: PingPongTarget
    S: PingPongTarget
  }
  private readonly compositeTarget: THREE.WebGLRenderTarget
  private readonly scene: THREE.Scene
  private readonly camera: THREE.OrthographicCamera
  private readonly quad: THREE.Mesh<THREE.PlaneGeometry, THREE.RawShaderMaterial>
  private readonly materials: MaterialMap
  private readonly fiberTexture: THREE.DataTexture
<<<<<<< HEAD
  private readonly paperHeightTexture: THREE.DataTexture
=======
  private readonly paperHeightMap: THREE.DataTexture
>>>>>>> 8b38878f
  private readonly pressure: PingPongTarget
  private readonly divergence: THREE.WebGLRenderTarget
  private readonly pressureIterations = 20
  private readonly velocityReductionTargets: THREE.WebGLRenderTarget[]
  private readonly velocityMaxMaterial: THREE.RawShaderMaterial
  private readonly velocityReadBuffer = new Float32Array(4)
  private binderSettings: BinderParams
  private absorbElapsed = 0

  // Set up render targets, materials, and state needed for the solver.
  constructor(renderer: THREE.WebGLRenderer, size = 512) {
    if (!renderer.capabilities.isWebGL2) {
      throw new Error('WatercolorSimulation requires a WebGL2 context')
    }

    this.renderer = renderer
    this.size = size
    this.texelSize = new THREE.Vector2(1 / size, 1 / size)

    const textureType = renderer.capabilities.isWebGL2 ? THREE.HalfFloatType : THREE.FloatType

    this.targets = {
      H: createPingPong(size, textureType),
      UV: createPingPong(size, textureType),
      C: createPingPong(size, textureType),
      B: createPingPong(size, textureType),
      DEP: createPingPong(size, textureType),
      W: createPingPong(size, textureType),
      S: createPingPong(size, textureType),
    }
    this.compositeTarget = createRenderTarget(size, textureType)
    this.pressure = createPingPong(size, textureType)
    this.divergence = createRenderTarget(size, textureType)
    this.fiberTexture = createFiberField(size)
<<<<<<< HEAD
    this.paperHeightTexture = createPaperHeightField(size)
=======
    this.paperHeightMap = createPaperHeightField(size)
>>>>>>> 8b38878f

    this.scene = new THREE.Scene()
    this.camera = new THREE.OrthographicCamera(-1, 1, 1, -1, 0, 1)

<<<<<<< HEAD
    this.materials = createMaterials(this.texelSize, this.fiberTexture, this.paperHeightTexture)
=======
    this.materials = createMaterials(this.texelSize, this.fiberTexture, this.paperHeightMap)
>>>>>>> 8b38878f

    this.quad = new THREE.Mesh(new THREE.PlaneGeometry(2, 2), this.materials.zero)
    this.scene.add(this.quad)

    this.velocityMaxMaterial = createVelocityMaxMaterial(this.texelSize)
    this.velocityReductionTargets = this.createVelocityReductionTargets(size)
    this.binderSettings = { ...DEFAULT_BINDER_PARAMS }

    this.reset()
  }

  get outputTexture(): THREE.Texture {
    return this.compositeTarget.texture
  }

  get paperHeightTexture(): THREE.DataTexture {
    return this.paperHeightMap
  }

  // Inject water or pigment into the simulation at a given position.
  splat(brush: BrushSettings) {
    const { center, radius, flow, type, color, dryness = 0, dryThreshold } = brush
    const toolType = type === 'water' ? 0 : 1

    const normalizedFlow = THREE.MathUtils.clamp(flow, 0, 1)
    const dryBase = type === 'water' ? 0 : THREE.MathUtils.clamp(dryness, 0, 1)
    const dryInfluence = THREE.MathUtils.clamp(dryBase * (1 - 0.55 * normalizedFlow), 0, 1)
    const computedThreshold = THREE.MathUtils.lerp(-0.15, 0.7, dryInfluence)
    const threshold = THREE.MathUtils.clamp(dryThreshold ?? computedThreshold, -0.25, 1.0)

    const splatMaterials = [
      this.materials.splatHeight,
      this.materials.splatVelocity,
      this.materials.splatPigment,
      this.materials.splatBinder,
    ]

    splatMaterials.forEach((material) => {
      const uniforms = material.uniforms as Record<string, THREE.IUniform>
      uniforms.uPaperHeight.value = this.paperHeightMap
      uniforms.uDryThreshold.value = threshold
      uniforms.uDryInfluence.value = dryInfluence
    })

    const splatHeight = this.materials.splatHeight
    splatHeight.uniforms.uSource.value = this.targets.H.read.texture
    splatHeight.uniforms.uCenter.value.set(center[0], center[1])
    splatHeight.uniforms.uRadius.value = radius
    splatHeight.uniforms.uFlow.value = flow
    splatHeight.uniforms.uToolType.value = toolType
    this.renderToTarget(splatHeight, this.targets.H.write)
    this.targets.H.swap()

    const splatVelocity = this.materials.splatVelocity
    splatVelocity.uniforms.uSource.value = this.targets.UV.read.texture
    splatVelocity.uniforms.uCenter.value.set(center[0], center[1])
    splatVelocity.uniforms.uRadius.value = radius
    splatVelocity.uniforms.uFlow.value = flow
    this.renderToTarget(splatVelocity, this.targets.UV.write)
    this.targets.UV.swap()

    const splatPigment = this.materials.splatPigment
    splatPigment.uniforms.uSource.value = this.targets.C.read.texture
    splatPigment.uniforms.uCenter.value.set(center[0], center[1])
    splatPigment.uniforms.uRadius.value = radius
    splatPigment.uniforms.uFlow.value = flow
    splatPigment.uniforms.uToolType.value = toolType
    splatPigment.uniforms.uPigment.value.set(color[0], color[1], color[2])
    this.renderToTarget(splatPigment, this.targets.C.write)
    this.targets.C.swap()

    const splatBinder = this.materials.splatBinder
    splatBinder.uniforms.uSource.value = this.targets.B.read.texture
    splatBinder.uniforms.uCenter.value.set(center[0], center[1])
    splatBinder.uniforms.uRadius.value = radius
    splatBinder.uniforms.uFlow.value = flow
    splatBinder.uniforms.uToolType.value = toolType
    splatBinder.uniforms.uBinderStrength.value = this.binderSettings.injection
    this.renderToTarget(splatBinder, this.targets.B.write)
    this.targets.B.swap()

    const absorbReset = toolType === 0 ? 0.3 : 0.15
    this.absorbElapsed = Math.max(0, this.absorbElapsed - absorbReset * flow)
  }

  // Run one simulation step using semi-Lagrangian advection and absorption.
  step(params: SimulationParams, dt = DEFAULT_DT) {
    const {
      grav,
      visc,
      absorb,
      evap,
      edge,
      stateAbsorption,
      granulation,
      paperTextureStrength,
      backrunStrength,
      absorbExponent,
      absorbTimeOffset,
      absorbMinFlux,
      cfl,
      maxSubsteps,
      binder,
    } = params

    this.binderSettings = { ...binder }

    const substeps = this.determineSubsteps(cfl, maxSubsteps, dt)
    const substepDt = dt / substeps

    for (let i = 0; i < substeps; i += 1) {
      const advectBinder = this.materials.advectBinder
      advectBinder.uniforms.uBinder.value = this.targets.B.read.texture
      advectBinder.uniforms.uVelocity.value = this.targets.UV.read.texture
      advectBinder.uniforms.uDt.value = substepDt
      advectBinder.uniforms.uDiffusion.value = binder.diffusion
      advectBinder.uniforms.uDecay.value = binder.decay
      this.renderToTarget(advectBinder, this.targets.B.write)
      this.targets.B.swap()

      const binderForces = this.materials.binderForces
      binderForces.uniforms.uVelocity.value = this.targets.UV.read.texture
      binderForces.uniforms.uBinder.value = this.targets.B.read.texture
      binderForces.uniforms.uDt.value = substepDt
      binderForces.uniforms.uElasticity.value = binder.elasticity
      binderForces.uniforms.uViscosity.value = binder.viscosity
      this.renderToTarget(binderForces, this.targets.UV.write)
      this.targets.UV.swap()

      const advectVel = this.materials.advectVelocity
      advectVel.uniforms.uHeight.value = this.targets.H.read.texture
      advectVel.uniforms.uVelocity.value = this.targets.UV.read.texture
      advectVel.uniforms.uDt.value = substepDt
      advectVel.uniforms.uGrav.value = grav
      advectVel.uniforms.uVisc.value = visc
      this.renderToTarget(advectVel, this.targets.UV.write)
      this.targets.UV.swap()
      this.projectVelocity()

      const advectHeight = this.materials.advectHeight
      advectHeight.uniforms.uHeight.value = this.targets.H.read.texture
      advectHeight.uniforms.uVelocity.value = this.targets.UV.read.texture
      advectHeight.uniforms.uBinder.value = this.targets.B.read.texture
      advectHeight.uniforms.uBinderBuoyancy.value = binder.buoyancy
      advectHeight.uniforms.uDt.value = substepDt
      this.renderToTarget(advectHeight, this.targets.H.write)
      this.targets.H.swap()

      const advectPigment = this.materials.advectPigment
      advectPigment.uniforms.uPigment.value = this.targets.C.read.texture
      advectPigment.uniforms.uVelocity.value = this.targets.UV.read.texture
      advectPigment.uniforms.uDt.value = substepDt
      this.renderToTarget(advectPigment, this.targets.C.write)
      this.targets.C.swap()

      const diffusePigment = this.materials.diffusePigment
      diffusePigment.uniforms.uPigment.value = this.targets.C.read.texture
      diffusePigment.uniforms.uDiffusion.value = PIGMENT_DIFFUSION_COEFF
      diffusePigment.uniforms.uDt.value = substepDt
      this.renderToTarget(diffusePigment, this.targets.C.write)
      this.targets.C.swap()

      const absorbBase = absorb * substepDt
      const evapFactor = evap * substepDt
      const edgeFactor = edge * substepDt
      const beta = stateAbsorption ? absorbExponent : 1.0
      const humidityInfluence = stateAbsorption ? HUMIDITY_INFLUENCE : 0.0
      const settleBase = granulation ? GRANULATION_SETTLE_RATE : 0.0
      const granStrength = granulation ? GRANULATION_STRENGTH : 0.0
      const settleFactor = settleBase * substepDt
      const timeOffset = stateAbsorption ? Math.max(absorbTimeOffset, 1e-4) : 1.0
      const absorbTime = stateAbsorption ? this.absorbElapsed + 0.5 * substepDt : 0
      const absorbFloor = stateAbsorption ? Math.max(absorbMinFlux, 0) * substepDt : 0
      const decay = stateAbsorption ? 1 / Math.sqrt(absorbTime + timeOffset) : 1
      const paperReplenish = absorbBase * decay

      const absorbDeposit = this.materials.absorbDeposit
      this.assignAbsorbUniforms(
        absorbDeposit,
        absorbBase,
        evapFactor,
        edgeFactor,
        settleFactor,
        beta,
        humidityInfluence,
        granStrength,
        backrunStrength,
        absorbTime,
        timeOffset,
        absorbFloor,
        paperTextureStrength,
      )
      this.renderToTarget(absorbDeposit, this.targets.DEP.write)

      const absorbHeight = this.materials.absorbHeight
      this.assignAbsorbUniforms(
        absorbHeight,
        absorbBase,
        evapFactor,
        edgeFactor,
        settleFactor,
        beta,
        humidityInfluence,
        granStrength,
        backrunStrength,
        absorbTime,
        timeOffset,
        absorbFloor,
        paperTextureStrength,
      )
      this.renderToTarget(absorbHeight, this.targets.H.write)

      const absorbPigment = this.materials.absorbPigment
      this.assignAbsorbUniforms(
        absorbPigment,
        absorbBase,
        evapFactor,
        edgeFactor,
        settleFactor,
        beta,
        humidityInfluence,
        granStrength,
        backrunStrength,
        absorbTime,
        timeOffset,
        absorbFloor,
        paperTextureStrength,
      )
      this.renderToTarget(absorbPigment, this.targets.C.write)

      const absorbWet = this.materials.absorbWet
      this.assignAbsorbUniforms(
        absorbWet,
        absorbBase,
        evapFactor,
        edgeFactor,
        settleFactor,
        beta,
        humidityInfluence,
        granStrength,
        backrunStrength,
        absorbTime,
        timeOffset,
        absorbFloor,
        paperTextureStrength,
      )
      this.renderToTarget(absorbWet, this.targets.W.write)

      const absorbSettled = this.materials.absorbSettled
      this.assignAbsorbUniforms(
        absorbSettled,
        absorbBase,
        evapFactor,
        edgeFactor,
        settleFactor,
        beta,
        humidityInfluence,
        granStrength,
        backrunStrength,
        absorbTime,
        timeOffset,
        absorbFloor,
        paperTextureStrength,
      )
      this.renderToTarget(absorbSettled, this.targets.S.write)

      this.targets.DEP.swap()
      this.targets.H.swap()
      this.targets.C.swap()
      this.targets.W.swap()
      this.targets.S.swap()

      this.applyPaperDiffusion(substepDt, paperReplenish)
      if (stateAbsorption) {
        this.absorbElapsed += substepDt
      } else {
        this.absorbElapsed = 0
      }
    }

    const composite = this.materials.composite
    composite.uniforms.uDeposits.value = this.targets.DEP.read.texture
    this.renderToTarget(composite, this.compositeTarget)
  }

  // Diffuse moisture along the paper fiber field to keep edges alive.
  private applyPaperDiffusion(dt: number, replenish: number) {
    const diffuse = this.materials.diffuseWet
    diffuse.uniforms.uWet.value = this.targets.W.read.texture
    diffuse.uniforms.uDt.value = dt
    diffuse.uniforms.uReplenish.value = replenish
    this.renderToTarget(diffuse, this.targets.W.write)
    this.targets.W.swap()
  }


  // Enforce incompressibility by solving a pressure Poisson equation.
  private projectVelocity() {
    const divergence = this.materials.divergence
    divergence.uniforms.uVelocity.value = this.targets.UV.read.texture
    this.renderToTarget(divergence, this.divergence)

    const zero = this.materials.zero
    this.renderToTarget(zero, this.pressure.read)
    this.renderToTarget(zero, this.pressure.write)

    const jacobi = this.materials.jacobi
    jacobi.uniforms.uDivergence.value = this.divergence.texture
    for (let i = 0; i < this.pressureIterations; i += 1) {
      jacobi.uniforms.uPressure.value = this.pressure.read.texture
      this.renderToTarget(jacobi, this.pressure.write)
      this.pressure.swap()
    }

    const project = this.materials.project
    project.uniforms.uVelocity.value = this.targets.UV.read.texture
    project.uniforms.uPressure.value = this.pressure.read.texture
    this.renderToTarget(project, this.targets.UV.write)
    this.targets.UV.swap()
  }

  // Clear all render targets so the canvas returns to a blank state.
  reset() {
    this.clearPingPong(this.targets.H)
    this.clearPingPong(this.targets.UV)
    this.clearPingPong(this.targets.C)
    this.clearPingPong(this.targets.B)
    this.clearPingPong(this.targets.DEP)
    this.clearPingPong(this.targets.W)
    this.clearPingPong(this.targets.S)
    this.clearPingPong(this.pressure)
    this.renderToTarget(this.materials.zero, this.divergence)
    this.renderToTarget(this.materials.zero, this.compositeTarget)
    this.absorbElapsed = 0
  }

  // Release GPU allocations when the simulation is no longer needed.
  dispose() {
    this.quad.geometry.dispose()
    Object.values(this.materials).forEach((mat) => mat.dispose())
    this.velocityMaxMaterial.dispose()
    this.clearTargets()
    this.fiberTexture.dispose()
<<<<<<< HEAD
    this.paperHeightTexture.dispose()
=======
    this.paperHeightMap.dispose()
>>>>>>> 8b38878f
    this.velocityReductionTargets.forEach((target) => target.dispose())
  }

  // Dispose both read/write targets to avoid leaking GPU textures.
  private clearTargets() {
    this.targets.H.read.dispose()
    this.targets.H.write.dispose()
    this.targets.UV.read.dispose()
    this.targets.UV.write.dispose()
    this.targets.C.read.dispose()
    this.targets.C.write.dispose()
    this.targets.B.read.dispose()
    this.targets.B.write.dispose()
    this.targets.DEP.read.dispose()
    this.targets.DEP.write.dispose()
    this.targets.W.read.dispose()
    this.targets.W.write.dispose()
    this.targets.S.read.dispose()
    this.targets.S.write.dispose()
    this.pressure.read.dispose()
    this.pressure.write.dispose()
    this.divergence.dispose()
    this.compositeTarget.dispose()
  }

  // Fill both buffers of a ping-pong target with zeros.
  private clearPingPong(target: PingPongTarget) {
    this.renderToTarget(this.materials.zero, target.read)
    this.renderToTarget(this.materials.zero, target.write)
  }

  // Render a fullscreen quad with the provided material into a target.
  private renderToTarget(material: THREE.RawShaderMaterial, target: THREE.WebGLRenderTarget | null) {
    const previousTarget = this.renderer.getRenderTarget()
    const previousAutoClear = this.renderer.autoClear

    this.renderer.autoClear = false
    this.quad.material = material
    this.renderer.setRenderTarget(target)
    this.renderer.render(this.scene, this.camera)
    this.renderer.setRenderTarget(previousTarget)
    this.renderer.autoClear = previousAutoClear
  }

  // Share the same uniform assignments across the different absorb passes.
  private assignAbsorbUniforms(
    material: THREE.RawShaderMaterial,
    absorb: number,
    evap: number,
    edge: number,
    settle: number,
    beta: number,
    humidity: number,
    granStrength: number,
    backrunStrength: number,
    absorbTime: number,
    timeOffset: number,
    absorbFloor: number,
    paperTextureStrength: number,
  ) {
    const uniforms = material.uniforms as Record<string, THREE.IUniform>
    uniforms.uHeight.value = this.targets.H.read.texture
    uniforms.uPigment.value = this.targets.C.read.texture
    uniforms.uWet.value = this.targets.W.read.texture
    uniforms.uDeposits.value = this.targets.DEP.read.texture
    if (uniforms.uSettled) uniforms.uSettled.value = this.targets.S.read.texture
    uniforms.uAbsorb.value = absorb
    uniforms.uEvap.value = evap
    uniforms.uEdge.value = edge
    uniforms.uDepBase.value = DEPOSITION_BASE
    if (uniforms.uBeta) uniforms.uBeta.value = beta
    if (uniforms.uHumidity) uniforms.uHumidity.value = humidity
    if (uniforms.uSettle) uniforms.uSettle.value = settle
    if (uniforms.uGranStrength) uniforms.uGranStrength.value = granStrength
    if (uniforms.uBackrunStrength) uniforms.uBackrunStrength.value = backrunStrength
    if (uniforms.uAbsorbTime) uniforms.uAbsorbTime.value = absorbTime
    if (uniforms.uAbsorbTimeOffset) uniforms.uAbsorbTimeOffset.value = timeOffset
    if (uniforms.uAbsorbFloor) uniforms.uAbsorbFloor.value = absorbFloor
    if (uniforms.uPaperHeightStrength) uniforms.uPaperHeightStrength.value = paperTextureStrength
  }

  private createVelocityReductionTargets(size: number): THREE.WebGLRenderTarget[] {
    const targets: THREE.WebGLRenderTarget[] = []
    let currentSize = size
    while (currentSize > 1) {
      currentSize = Math.max(1, currentSize >> 1)
      const target = new THREE.WebGLRenderTarget(currentSize, currentSize, {
        type: THREE.FloatType,
        format: THREE.RGBAFormat,
        depthBuffer: false,
        stencilBuffer: false,
        magFilter: THREE.NearestFilter,
        minFilter: THREE.NearestFilter,
      })
      target.texture.generateMipmaps = false
      target.texture.wrapS = THREE.ClampToEdgeWrapping
      target.texture.wrapT = THREE.ClampToEdgeWrapping
      target.texture.colorSpace = THREE.NoColorSpace
      targets.push(target)
    }
    return targets
  }

  private computeMaxVelocity(): number {
    if (this.velocityReductionTargets.length === 0) {
      return 0
    }

    let sourceTexture: THREE.Texture = this.targets.UV.read.texture
    let texelX = this.texelSize.x
    let texelY = this.texelSize.y
    const texelUniform = this.velocityMaxMaterial.uniforms.uTexel.value as THREE.Vector2

    for (let i = 0; i < this.velocityReductionTargets.length; i += 1) {
      const target = this.velocityReductionTargets[i]
      this.velocityMaxMaterial.uniforms.uVelocity.value = sourceTexture
      texelUniform.set(texelX, texelY)
      this.renderToTarget(this.velocityMaxMaterial, target)
      sourceTexture = target.texture
      texelX *= 2
      texelY *= 2
    }

    const finalTarget = this.velocityReductionTargets[this.velocityReductionTargets.length - 1]

    try {
      this.renderer.readRenderTargetPixels(finalTarget, 0, 0, 1, 1, this.velocityReadBuffer)
      return this.velocityReadBuffer[0]
    } catch {
      return 0
    }
  }

  private determineSubsteps(cfl: number, maxSubsteps: number, dt: number): number {
    const maxSteps = Math.max(1, Math.floor(maxSubsteps))
    if (cfl <= 0 || maxSteps <= 1) return 1

    const maxVelocity = this.computeMaxVelocity()
    if (maxVelocity <= 1e-6) return 1

    const dx = this.texelSize.x
    const maxDt = (cfl * dx) / maxVelocity
    if (!Number.isFinite(maxDt) || maxDt <= 0) return 1

    const needed = Math.ceil(dt / maxDt)
    if (needed <= 1) return 1

    return Math.min(maxSteps, Math.max(1, needed))
  }
}

export type { BrushType, BrushSettings, SimulationParams, BinderParams } from './types'
export {
  DEFAULT_BINDER_PARAMS,
  DEFAULT_ABSORB_EXPONENT,
  DEFAULT_ABSORB_TIME_OFFSET,
  DEFAULT_ABSORB_MIN_FLUX,
  DEFAULT_PAPER_TEXTURE_STRENGTH,
} from './constants'<|MERGE_RESOLUTION|>--- conflicted
+++ resolved
@@ -40,11 +40,7 @@
   private readonly quad: THREE.Mesh<THREE.PlaneGeometry, THREE.RawShaderMaterial>
   private readonly materials: MaterialMap
   private readonly fiberTexture: THREE.DataTexture
-<<<<<<< HEAD
-  private readonly paperHeightTexture: THREE.DataTexture
-=======
   private readonly paperHeightMap: THREE.DataTexture
->>>>>>> 8b38878f
   private readonly pressure: PingPongTarget
   private readonly divergence: THREE.WebGLRenderTarget
   private readonly pressureIterations = 20
@@ -79,20 +75,12 @@
     this.pressure = createPingPong(size, textureType)
     this.divergence = createRenderTarget(size, textureType)
     this.fiberTexture = createFiberField(size)
-<<<<<<< HEAD
-    this.paperHeightTexture = createPaperHeightField(size)
-=======
     this.paperHeightMap = createPaperHeightField(size)
->>>>>>> 8b38878f
 
     this.scene = new THREE.Scene()
     this.camera = new THREE.OrthographicCamera(-1, 1, 1, -1, 0, 1)
 
-<<<<<<< HEAD
-    this.materials = createMaterials(this.texelSize, this.fiberTexture, this.paperHeightTexture)
-=======
     this.materials = createMaterials(this.texelSize, this.fiberTexture, this.paperHeightMap)
->>>>>>> 8b38878f
 
     this.quad = new THREE.Mesh(new THREE.PlaneGeometry(2, 2), this.materials.zero)
     this.scene.add(this.quad)
@@ -436,11 +424,7 @@
     this.velocityMaxMaterial.dispose()
     this.clearTargets()
     this.fiberTexture.dispose()
-<<<<<<< HEAD
-    this.paperHeightTexture.dispose()
-=======
     this.paperHeightMap.dispose()
->>>>>>> 8b38878f
     this.velocityReductionTargets.forEach((target) => target.dispose())
   }
 
