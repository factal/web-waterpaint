# Watercolor Simulation Overview

<<<<<<< HEAD
The watercolor engine now drives flow using a GPU-resident Lattice Boltzmann (LBM) solver. A D2Q9 BGK scheme evolves the fluid
velocity field on a square lattice, while scalar fields for water height, pigment load, binder concentration, and paper wetness
are advected and diffused on the same grid. Deposition and drying still follow the Lucas–Washburn model so the system preserves
the visual language of watercolor washes while moving the heavy computation to shader passes.

## Simulation State

- **LBM distributions** – Two ping-ponged `WebGLMultipleRenderTargets` keep the nine LBM distribution values (`f0 … f8`) encoded
  as three RGBA buffers. Each step streams the values from neighbours, collides toward equilibrium, and rescales to match the
  current water height.
- **Height/binder/pigment/wetness** – Ping-pong render targets (`H`, `B`, `C`, `W`) store the film thickness, binder content,
  pigment concentration, and paper wetness respectively. Height doubles as the Lucas–Washburn source term and guides the LBM
  pressure gradient.
- **Deposits and settled pigment** – Two more ping-pong textures (`DEP`, `S`) accumulate pigment fixed to the paper surface and
  the temporarily settled fraction used for granulation.
- **Velocity texture** – A single render target caches the macroscopic velocity extracted from the LBM distributions for use in
  semi-Lagrangian advection passes and CFL diagnostics.
- **Paper fibers** – A procedurally generated `DataTexture` encodes anisotropic diffusion coefficients so wetness can wick along
  implied paper grain.
- **Composite target** – The Kubelka–Munk composite shader still shades the final deposits texture into display space.

## Frame Pipeline

1. **Brush splat** – Water splats add to the height field while pigment splats additionally inject colour and binder according to
   the configured binder injection strength.
2. **LBM step** – A single collision/stream pass pulls neighbour distributions, applies a gravity-driven pressure gradient derived
   from the height field, modulates viscosity with binder concentration, and relaxes toward equilibrium. The resulting state is
   converted into a velocity/density texture in a follow-up pass.
3. **Binder advection & relaxation** – Binder is semi-Lagrangian advected by the new velocity field, diffused with a Laplacian, and
   decays toward zero. Binder viscosity feeds back into the next LBM solve.
4. **Height transport** – Water height is advected by the velocity field and nudged by binder buoyancy to simulate slightly tacky
   pigment mixtures.
5. **Pigment advection and diffusion** – Pigment follows the velocity field then diffuses via a Fickian Laplacian pass to soften
   colour boundaries.
6. **Absorption & evaporation** – Five shader passes reuse a shared Lucas–Washburn routine to update deposits, remaining height,
   pigment load, wetness, and settled pigment. The shader supports humidity-based modulation, an absorb-rate floor, and a
   pseudo time-offset factor to emulate the \(1 / \sqrt{t}\) decay from the reference model.
7. **Paper diffusion** – Wetness diffuses anisotropically along the fibre map, allowing backruns and blooms to travel outward.
8. **Composite** – Deposited pigment drives the Kubelka–Munk layer shader to produce the visible colour.

## LBM Details

- The solver uses the standard D2Q9 velocity set with BGK relaxation. Distribution storage is normalised such that the macroscopic
  density equals `LBM_BASE_DENSITY + height`, letting the height field drive pressure gradients.
- Binder acts as a viscosity booster by raising the local relaxation time before collision, slowing down heavy paint and letting
  thin washes flow freely.
- Gravity couples into the flow by sampling the water-height gradient and applying the resulting force during collision.

## Absorption Controls

- `absorb` sets the base Lucas–Washburn flux. When `stateAbsorption` is enabled the shader multiplies the flux by
  `(1 - wet)^β / √(wet + absorbTimeOffset)`, giving a humidity-sensitive, diminishing-rate absorption profile. `absorbMinFlux`
  clamps the result so extremely thin films still dry numerically.
- `evap` controls evaporation strength. The shader mixes evaporation with humidity so soaked paper evaporates slowly.
- `edge`, `granulation`, and `backrunStrength` behave as in the previous implementation, boosting pigment deposition at ridges and
  optionally redistributing pigment from the suspended and settled reservoirs.

## Module Layout

- `lib/watercolor/WatercolorSimulation.ts` – Orchestrates render targets, LBM passes, scalar advection, absorption, and final
  compositing.
- `lib/watercolor/materials.ts` – Builds the RawShaderMaterials for splats, LBM passes, advection, diffusion, absorption, and
  compositing.
- `lib/watercolor/shaders.ts` – Contains the GLSL snippets for the fullscreen quad, LBM kernels, diffusion, absorption, and
  Kubelka–Munk composite.
- `lib/watercolor/constants.ts` – Shared numerical constants, pigment optics parameters, and default binder/absorption values.
- `lib/watercolor/targets.ts` – Helpers for configuring render targets and ping-pong structures.
- `lib/watercolor/types.ts` – Shared TypeScript interfaces for brushes, binder parameters, simulation parameters, and the
  material map.

## Parameter Mapping

UI controls map onto the simulation as follows:

- **Flow dynamics** – `grav`, `visc`, `cfl`, and `maxSubsteps` feed the LBM solver, affecting the gravity force, base viscosity,
  and adaptive sub-stepping.
- **Drying** – `absorb`, `absorbExponent`, `absorbTimeOffset`, `absorbMinFlux`, `stateAbsorption`, `evap`, and `backrunStrength`
  configure the Lucas–Washburn and evaporation passes.
- **Binder** – `SimulationParams.binder` governs binder injection, diffusion, decay, viscosity boost, and buoyancy.
- **Pigment diffusion** – `PIGMENT_DIFFUSION_COEFF` is exposed in the code and can be tuned to adjust how quickly colours soften.
- **Granulation** – The granulation toggle activates settled-pigment transfer and noise-based deposition boosts.
=======
The watercolor solver now follows the physical model described in *Realistic Paint Simulation Based on Fluidity, Diffusion, and Absorption*. A predictive–corrective SPH (PCISPH) integrator evolves a mixture of solvent and paint particles, each particle carries pigment concentration and binder content, and the resulting deposition is shaded through a Kubelka–Munk composite pass.

## Simulation State

- **Particle buffers** – Typed arrays hold particle position, velocity, density, pressure, binder strength, pigment concentrations (RGB), infiltration depth, and accumulated absorption time for up to `SPH_MAX_PARTICLES` entries.
- **Spatial grid** – A uniform hash grid accelerates neighbour lookups for density, pressure, and diffusion kernels.
- **Paper fields** – CPU-side grids track deposited pigment (RGB in `depositData`) and paper wetness. Both are uploaded each frame as `DataTexture`s.
- **Composite target** – A `WebGLRenderTarget` stores the final Kubelka–Munk colour, driven by the deposit texture and the pigment optical coefficients.

## Frame Pipeline

1. **Brush splat** – Pointer input spawns particles within the brush radius. Water splats create solvent particles while pigment splats inject binder-rich paint particles with the requested colour.
2. **External forces** – Gravity, viscosity, and binder-dependent viscoelasticity accumulate accelerations. Viscous forces use the viscosity kernel laplacian, while binder elasticity applies spring-like corrections using the spiky gradient.
3. **PCISPH pressure solve** – Predictive velocities and positions integrate the external forces, then a fixed number of pressure iterations enforce incompressibility. Each iteration recomputes density with the poly6 kernel, updates pressure via the predictive-corrective relaxation factor, and applies the symmetric pressure gradient force.
4. **Binder & pigment diffusion** – Fick's second law is evaluated per particle using equation (7):
   \[ D \nabla^2 c_i = D \sum_j m_j \frac{c_j - c_i}{\rho_j} \nabla^2 W_{ij}. \]
   The same laplacian smooths binder concentrations, while an exponential decay parameter lets binder relax over time.
5. **Lucas–Washburn absorption** – Each particle maintains an infiltration depth `ℓ`. The Lucas–Washburn rate
   \[ \frac{d\ell}{dt} = \frac{r_c^2}{8 \, \mu \, \ell}(P_h + P_c) \]
   governs how quickly liquid penetrates the paper. Hydrodynamic pressure `P_h` is estimated from local density and gravity, while the capillary term `P_c = 2σ cosθ / r_c` uses the configured surface tension and contact angle. The absorption flux removes particle mass, transfers a proportional amount of pigment to the deposit texture, raises the wetness field, and advances `ℓ`.
6. **Evaporation** – A simple humidity decay reduces the wetness field based on the UI evaporation parameter so dry paper regains absorption capacity over time.
7. **Kubelka–Munk composite** – Deposited pigment drives the optical model from `lib/watercolor/shaders.ts`. The composite material converts pigment load to K/S coefficients and multiplies the paper colour by the resulting reflectance.

## Viscoelastic Binder

Binder concentration rides with each particle and influences three behaviours:

- **Force feedback** – Binder-rich particles receive stronger elastic spring forces, causing strokes to retain shape and resist sudden shear.
- **Viscosity boost** – The viscosity coefficient rises with binder concentration, modelling the tacky motion of heavy paint.
- **Diffusion & decay** – Binder diffuses between neighbours (sharing the same laplacian as pigment) and decays exponentially, imitating gradual relaxation as the medium evens out.

`SimulationParams.binder` exposes injection amount plus diffusion, decay, elasticity, and viscosity multipliers so the UI can emulate different media.

## Absorption Controls

State-dependent absorption mirrors the Lucas–Washburn behaviour:

- `absorb` scales the base flux. When `stateAbsorption` is enabled the flux is modulated by humidity `(1 - w)^{β}` with `β = absorbExponent` and a time term `1 / √(t + absorbTimeOffset)`.
- `absorbMinFlux` provides a floor so very thin films continue drying numerically.
- Deposited pigment inherits an edge multiplier (`edge`) and optional granulation noise to mimic backruns and granular pigment clumping.

## Module Layout
>>>>>>> 8084fde6

- `WatercolorSimulation.ts` – Owns the particle buffers, PCISPH integration loop, absorption logic, and rendering orchestration.
- `materials.ts` – Builds the zero-clear and composite materials.
- `shaders.ts` – Contains the fullscreen vertex, clear fragment, and Kubelka–Munk composite shader sources.
- `constants.ts` – Shared simulation constants and default parameter values (SPH radius, rest density, Lucas–Washburn coefficients, etc.).
- `types.ts` – Brush, binder, reservoir, and parameter interfaces used across the app.

<<<<<<< HEAD
- Qian, Y. H., d'Humières, D., Lallemand, P. “Lattice BGK Models for Navier–Stokes Equation.” *Europhysics Letters*, 1992.
- Mi You et al. “Realistic Paint Simulation Based on Fluidity, Diffusion, and Absorption.” *Computer Animation and Virtual Worlds*, 2013.
=======
## Parameter Mapping

UI controls in `app/page.tsx` map to simulation parameters as follows:

- **Flow dynamics** – `grav`, `visc`, `cfl`, and `maxSubsteps` affect gravity strength, baseline viscosity, and adaptive timestep selection for the PCISPH loop.
- **Drying** – `absorb`, `absorbExponent`, `absorbTimeOffset`, `absorbMinFlux`, and `stateAbsorption` tune the Lucas–Washburn flux, while `evap` drives wetness decay.
- **Binder** – Passed directly to `binderSettings` to control viscoelastic response.
- **Edge & granulation** – Influence deposition intensity and whether noise modulates pigment buildup.

## Module Layout


- Solenthaler, B., Pajarola, R. “Predictive-Corrective Incompressible SPH.” ACM SIGGRAPH 2009.
- Mi You et al. “Realistic Paint Simulation Based on Fluidity, Diffusion, and Absorption.” *Computer Animation and Virtual Worlds*, 2013.
- Stam, J. “Stable Fluids.” SIGGRAPH 1999 (for historical context).
>>>>>>> 8084fde6
- Lucas, R. (1918), Washburn, E. W. (1921). “Capillary flow in porous media.”<|MERGE_RESOLUTION|>--- conflicted
+++ resolved
@@ -1,6 +1,6 @@
 # Watercolor Simulation Overview
 
-<<<<<<< HEAD
+
 The watercolor engine now drives flow using a GPU-resident Lattice Boltzmann (LBM) solver. A D2Q9 BGK scheme evolves the fluid
 velocity field on a square lattice, while scalar fields for water height, pigment load, binder concentration, and paper wetness
 are advected and diffused on the same grid. Deposition and drying still follow the Lucas–Washburn model so the system preserves
@@ -82,75 +82,11 @@
 - **Binder** – `SimulationParams.binder` governs binder injection, diffusion, decay, viscosity boost, and buoyancy.
 - **Pigment diffusion** – `PIGMENT_DIFFUSION_COEFF` is exposed in the code and can be tuned to adjust how quickly colours soften.
 - **Granulation** – The granulation toggle activates settled-pigment transfer and noise-based deposition boosts.
-=======
-The watercolor solver now follows the physical model described in *Realistic Paint Simulation Based on Fluidity, Diffusion, and Absorption*. A predictive–corrective SPH (PCISPH) integrator evolves a mixture of solvent and paint particles, each particle carries pigment concentration and binder content, and the resulting deposition is shaded through a Kubelka–Munk composite pass.
 
-## Simulation State
-
-- **Particle buffers** – Typed arrays hold particle position, velocity, density, pressure, binder strength, pigment concentrations (RGB), infiltration depth, and accumulated absorption time for up to `SPH_MAX_PARTICLES` entries.
-- **Spatial grid** – A uniform hash grid accelerates neighbour lookups for density, pressure, and diffusion kernels.
-- **Paper fields** – CPU-side grids track deposited pigment (RGB in `depositData`) and paper wetness. Both are uploaded each frame as `DataTexture`s.
-- **Composite target** – A `WebGLRenderTarget` stores the final Kubelka–Munk colour, driven by the deposit texture and the pigment optical coefficients.
-
-## Frame Pipeline
-
-1. **Brush splat** – Pointer input spawns particles within the brush radius. Water splats create solvent particles while pigment splats inject binder-rich paint particles with the requested colour.
-2. **External forces** – Gravity, viscosity, and binder-dependent viscoelasticity accumulate accelerations. Viscous forces use the viscosity kernel laplacian, while binder elasticity applies spring-like corrections using the spiky gradient.
-3. **PCISPH pressure solve** – Predictive velocities and positions integrate the external forces, then a fixed number of pressure iterations enforce incompressibility. Each iteration recomputes density with the poly6 kernel, updates pressure via the predictive-corrective relaxation factor, and applies the symmetric pressure gradient force.
-4. **Binder & pigment diffusion** – Fick's second law is evaluated per particle using equation (7):
-   \[ D \nabla^2 c_i = D \sum_j m_j \frac{c_j - c_i}{\rho_j} \nabla^2 W_{ij}. \]
-   The same laplacian smooths binder concentrations, while an exponential decay parameter lets binder relax over time.
-5. **Lucas–Washburn absorption** – Each particle maintains an infiltration depth `ℓ`. The Lucas–Washburn rate
-   \[ \frac{d\ell}{dt} = \frac{r_c^2}{8 \, \mu \, \ell}(P_h + P_c) \]
-   governs how quickly liquid penetrates the paper. Hydrodynamic pressure `P_h` is estimated from local density and gravity, while the capillary term `P_c = 2σ cosθ / r_c` uses the configured surface tension and contact angle. The absorption flux removes particle mass, transfers a proportional amount of pigment to the deposit texture, raises the wetness field, and advances `ℓ`.
-6. **Evaporation** – A simple humidity decay reduces the wetness field based on the UI evaporation parameter so dry paper regains absorption capacity over time.
-7. **Kubelka–Munk composite** – Deposited pigment drives the optical model from `lib/watercolor/shaders.ts`. The composite material converts pigment load to K/S coefficients and multiplies the paper colour by the resulting reflectance.
-
-## Viscoelastic Binder
-
-Binder concentration rides with each particle and influences three behaviours:
-
-- **Force feedback** – Binder-rich particles receive stronger elastic spring forces, causing strokes to retain shape and resist sudden shear.
-- **Viscosity boost** – The viscosity coefficient rises with binder concentration, modelling the tacky motion of heavy paint.
-- **Diffusion & decay** – Binder diffuses between neighbours (sharing the same laplacian as pigment) and decays exponentially, imitating gradual relaxation as the medium evens out.
-
-`SimulationParams.binder` exposes injection amount plus diffusion, decay, elasticity, and viscosity multipliers so the UI can emulate different media.
-
-## Absorption Controls
-
-State-dependent absorption mirrors the Lucas–Washburn behaviour:
-
-- `absorb` scales the base flux. When `stateAbsorption` is enabled the flux is modulated by humidity `(1 - w)^{β}` with `β = absorbExponent` and a time term `1 / √(t + absorbTimeOffset)`.
-- `absorbMinFlux` provides a floor so very thin films continue drying numerically.
-- Deposited pigment inherits an edge multiplier (`edge`) and optional granulation noise to mimic backruns and granular pigment clumping.
-
-## Module Layout
->>>>>>> 8084fde6
-
-- `WatercolorSimulation.ts` – Owns the particle buffers, PCISPH integration loop, absorption logic, and rendering orchestration.
-- `materials.ts` – Builds the zero-clear and composite materials.
-- `shaders.ts` – Contains the fullscreen vertex, clear fragment, and Kubelka–Munk composite shader sources.
-- `constants.ts` – Shared simulation constants and default parameter values (SPH radius, rest density, Lucas–Washburn coefficients, etc.).
-- `types.ts` – Brush, binder, reservoir, and parameter interfaces used across the app.
-
-<<<<<<< HEAD
-- Qian, Y. H., d'Humières, D., Lallemand, P. “Lattice BGK Models for Navier–Stokes Equation.” *Europhysics Letters*, 1992.
-- Mi You et al. “Realistic Paint Simulation Based on Fluidity, Diffusion, and Absorption.” *Computer Animation and Virtual Worlds*, 2013.
-=======
-## Parameter Mapping
-
-UI controls in `app/page.tsx` map to simulation parameters as follows:
-
-- **Flow dynamics** – `grav`, `visc`, `cfl`, and `maxSubsteps` affect gravity strength, baseline viscosity, and adaptive timestep selection for the PCISPH loop.
-- **Drying** – `absorb`, `absorbExponent`, `absorbTimeOffset`, `absorbMinFlux`, and `stateAbsorption` tune the Lucas–Washburn flux, while `evap` drives wetness decay.
-- **Binder** – Passed directly to `binderSettings` to control viscoelastic response.
-- **Edge & granulation** – Influence deposition intensity and whether noise modulates pigment buildup.
 
 ## Module Layout
 
 
-- Solenthaler, B., Pajarola, R. “Predictive-Corrective Incompressible SPH.” ACM SIGGRAPH 2009.
+- Qian, Y. H., d'Humières, D., Lallemand, P. “Lattice BGK Models for Navier–Stokes Equation.” *Europhysics Letters*, 1992.
 - Mi You et al. “Realistic Paint Simulation Based on Fluidity, Diffusion, and Absorption.” *Computer Animation and Virtual Worlds*, 2013.
-- Stam, J. “Stable Fluids.” SIGGRAPH 1999 (for historical context).
->>>>>>> 8084fde6
 - Lucas, R. (1918), Washburn, E. W. (1921). “Capillary flow in porous media.”