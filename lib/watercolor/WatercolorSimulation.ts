import * as THREE from 'three'

import { createMaterials, createVelocityMaxMaterial } from './materials'
import { createFiberField, createPaperHeightField, createPingPong, createRenderTarget } from './targets'
import {
  DEFAULT_BINDER_PARAMS,
  DEFAULT_DT,
  DEPOSITION_BASE,
  GRANULATION_SETTLE_RATE,
  GRANULATION_STRENGTH,
  HUMIDITY_INFLUENCE,
  PIGMENT_DIFFUSION_COEFF,
} from './constants'
import {
  type BinderParams,
  type BrushSettings,
  type MaterialMap,
  type PingPongTarget,
  type SimulationParams,
} from './types'

// GPU-driven watercolor solver combining shallow-water flow, pigment transport, and paper optics.
// WatercolorSimulation coordinates all render passes and exposes a simple API.
export default class WatercolorSimulation {
  private readonly renderer: THREE.WebGLRenderer
  private readonly size: number
  private readonly texelSize: THREE.Vector2
  private readonly targets: {
    H: PingPongTarget
    UV: PingPongTarget
    C: PingPongTarget
    B: PingPongTarget
    DEP: PingPongTarget
    W: PingPongTarget
    S: PingPongTarget
  }
  private readonly compositeTarget: THREE.WebGLRenderTarget
  private readonly scene: THREE.Scene
  private readonly camera: THREE.OrthographicCamera
  private readonly quad: THREE.Mesh<THREE.PlaneGeometry, THREE.RawShaderMaterial>
  private readonly materials: MaterialMap
  private readonly fiberTexture: THREE.DataTexture
  private readonly paperHeightMap: THREE.DataTexture
  private readonly pressure: PingPongTarget
  private readonly divergence: THREE.WebGLRenderTarget
  private readonly pressureIterations = 20
  private readonly velocityReductionTargets: THREE.WebGLRenderTarget[]
  private readonly velocityMaxMaterial: THREE.RawShaderMaterial
  private readonly velocityReadBuffer = new Float32Array(4)
  private binderSettings: BinderParams
  private absorbElapsed = 0

  // Set up render targets, materials, and state needed for the solver.
  constructor(renderer: THREE.WebGLRenderer, size = 512) {
    if (!renderer.capabilities.isWebGL2) {
      throw new Error('WatercolorSimulation requires a WebGL2 context')
    }

    this.renderer = renderer
    this.size = size
    this.texelSize = new THREE.Vector2(1 / size, 1 / size)

    const textureType = renderer.capabilities.isWebGL2 ? THREE.HalfFloatType : THREE.FloatType

    this.targets = {
      H: createPingPong(size, textureType),
      UV: createPingPong(size, textureType),
      C: createPingPong(size, textureType),
      B: createPingPong(size, textureType),
      DEP: createPingPong(size, textureType),
      W: createPingPong(size, textureType),
      S: createPingPong(size, textureType),
    }
    this.compositeTarget = createRenderTarget(size, textureType)
    this.pressure = createPingPong(size, textureType)
    this.divergence = createRenderTarget(size, textureType)
    this.fiberTexture = createFiberField(size)
    this.paperHeightMap = createPaperHeightField(size)

    this.scene = new THREE.Scene()
    this.camera = new THREE.OrthographicCamera(-1, 1, 1, -1, 0, 1)

    this.materials = createMaterials(this.texelSize, this.fiberTexture, this.paperHeightMap)

    this.quad = new THREE.Mesh(new THREE.PlaneGeometry(2, 2), this.materials.zero)
    this.scene.add(this.quad)

    this.velocityMaxMaterial = createVelocityMaxMaterial(this.texelSize)
    this.velocityReductionTargets = this.createVelocityReductionTargets(size)
    this.binderSettings = { ...DEFAULT_BINDER_PARAMS }

    this.reset()
  }

  get outputTexture(): THREE.Texture {
    return this.compositeTarget.texture
  }

  get paperHeightTexture(): THREE.DataTexture {
    return this.paperHeightMap
  }

  // Inject water or pigment into the simulation at a given position.
  splat(brush: BrushSettings) {
    const { center, radius, flow, type, color, dryness = 0, dryThreshold } = brush
    const toolType = type === 'water' ? 0 : 1

    const normalizedFlow = THREE.MathUtils.clamp(flow, 0, 1)
    const dryBase = type === 'water' ? 0 : THREE.MathUtils.clamp(dryness, 0, 1)
    const dryInfluence = THREE.MathUtils.clamp(dryBase * (1 - 0.55 * normalizedFlow), 0, 1)
    const computedThreshold = THREE.MathUtils.lerp(-0.15, 0.7, dryInfluence)
    const threshold = THREE.MathUtils.clamp(dryThreshold ?? computedThreshold, -0.25, 1.0)

    const splatMaterials = [
      this.materials.splatHeight,
      this.materials.splatVelocity,
      this.materials.splatPigment,
      this.materials.splatBinder,
    ]

    splatMaterials.forEach((material) => {
      const uniforms = material.uniforms as Record<string, THREE.IUniform>
      uniforms.uPaperHeight.value = this.paperHeightMap
      uniforms.uDryThreshold.value = threshold
      uniforms.uDryInfluence.value = dryInfluence
    })

    const splatHeight = this.materials.splatHeight
    splatHeight.uniforms.uSource.value = this.targets.H.read.texture
    splatHeight.uniforms.uCenter.value.set(center[0], center[1])
    splatHeight.uniforms.uRadius.value = radius
    splatHeight.uniforms.uFlow.value = flow
    splatHeight.uniforms.uToolType.value = toolType
    this.renderToTarget(splatHeight, this.targets.H.write)
    this.targets.H.swap()

    const splatVelocity = this.materials.splatVelocity
    splatVelocity.uniforms.uSource.value = this.targets.UV.read.texture
    splatVelocity.uniforms.uCenter.value.set(center[0], center[1])
    splatVelocity.uniforms.uRadius.value = radius
    splatVelocity.uniforms.uFlow.value = flow
    this.renderToTarget(splatVelocity, this.targets.UV.write)
    this.targets.UV.swap()

    const splatPigment = this.materials.splatPigment
    splatPigment.uniforms.uSource.value = this.targets.C.read.texture
    splatPigment.uniforms.uCenter.value.set(center[0], center[1])
    splatPigment.uniforms.uRadius.value = radius
    splatPigment.uniforms.uFlow.value = flow
    splatPigment.uniforms.uToolType.value = toolType
    splatPigment.uniforms.uPigment.value.set(color[0], color[1], color[2])
    this.renderToTarget(splatPigment, this.targets.C.write)
    this.targets.C.swap()

    const splatBinder = this.materials.splatBinder
    splatBinder.uniforms.uSource.value = this.targets.B.read.texture
    splatBinder.uniforms.uCenter.value.set(center[0], center[1])
    splatBinder.uniforms.uRadius.value = radius
    splatBinder.uniforms.uFlow.value = flow
    splatBinder.uniforms.uToolType.value = toolType
    splatBinder.uniforms.uBinderStrength.value = this.binderSettings.injection
    this.renderToTarget(splatBinder, this.targets.B.write)
    this.targets.B.swap()

    if (toolType === 0 && flow > 0) {
      const rewetPigment = this.materials.splatRewetPigment
      rewetPigment.uniforms.uSource.value = this.targets.C.read.texture
      rewetPigment.uniforms.uDeposits.value = this.targets.DEP.read.texture
      rewetPigment.uniforms.uCenter.value.set(center[0], center[1])
      rewetPigment.uniforms.uRadius.value = radius
      rewetPigment.uniforms.uFlow.value = flow
      this.renderToTarget(rewetPigment, this.targets.C.write)
      this.targets.C.swap()

      const rewetDeposit = this.materials.splatRewetDeposit
      rewetDeposit.uniforms.uSource.value = this.targets.DEP.read.texture
      rewetDeposit.uniforms.uCenter.value.set(center[0], center[1])
      rewetDeposit.uniforms.uRadius.value = radius
      rewetDeposit.uniforms.uFlow.value = flow
      this.renderToTarget(rewetDeposit, this.targets.DEP.write)
      this.targets.DEP.swap()
    }

    const absorbReset = toolType === 0 ? 0.3 : 0.15
    this.absorbElapsed = Math.max(0, this.absorbElapsed - absorbReset * flow)
  }

  // Run one simulation step using semi-Lagrangian advection and absorption.
  step(params: SimulationParams, dt = DEFAULT_DT) {
    const {
      grav,
      visc,
      absorb,
      evap,
      edge,
      stateAbsorption,
      granulation,
      paperTextureStrength,
      backrunStrength,
      absorbExponent,
      absorbTimeOffset,
      absorbMinFlux,
      cfl,
      maxSubsteps,
      binder,
      pigmentCoefficients,
    } = params

    this.binderSettings = { ...binder }

    const substeps = this.determineSubsteps(cfl, maxSubsteps, dt)
    const substepDt = dt / substeps

    const diffusionCoefficients = new THREE.Vector3(
      pigmentCoefficients?.diffusion?.[0] ?? PIGMENT_DIFFUSION_COEFF,
      pigmentCoefficients?.diffusion?.[1] ?? PIGMENT_DIFFUSION_COEFF,
      pigmentCoefficients?.diffusion?.[2] ?? PIGMENT_DIFFUSION_COEFF,
    )
    const settleCoefficients = new THREE.Vector3(
      pigmentCoefficients?.settle?.[0] ?? GRANULATION_SETTLE_RATE,
      pigmentCoefficients?.settle?.[1] ?? GRANULATION_SETTLE_RATE,
      pigmentCoefficients?.settle?.[2] ?? GRANULATION_SETTLE_RATE,
    )
    const settleVector = new THREE.Vector3()

    for (let i = 0; i < substeps; i += 1) {
      const advectBinder = this.materials.advectBinder
      advectBinder.uniforms.uBinder.value = this.targets.B.read.texture
      advectBinder.uniforms.uVelocity.value = this.targets.UV.read.texture
      advectBinder.uniforms.uDt.value = substepDt
      advectBinder.uniforms.uDiffusion.value = binder.diffusion
      advectBinder.uniforms.uDecay.value = binder.decay
      this.renderToTarget(advectBinder, this.targets.B.write)
      this.targets.B.swap()

      const binderForces = this.materials.binderForces
      binderForces.uniforms.uVelocity.value = this.targets.UV.read.texture
      binderForces.uniforms.uBinder.value = this.targets.B.read.texture
      binderForces.uniforms.uDt.value = substepDt
      binderForces.uniforms.uElasticity.value = binder.elasticity
      binderForces.uniforms.uViscosity.value = binder.viscosity
      this.renderToTarget(binderForces, this.targets.UV.write)
      this.targets.UV.swap()

      const advectVel = this.materials.advectVelocity
      advectVel.uniforms.uHeight.value = this.targets.H.read.texture
      advectVel.uniforms.uVelocity.value = this.targets.UV.read.texture
      advectVel.uniforms.uDt.value = substepDt
      advectVel.uniforms.uGrav.value = grav
      advectVel.uniforms.uVisc.value = visc
      this.renderToTarget(advectVel, this.targets.UV.write)
      this.targets.UV.swap()
      this.projectVelocity()

      const advectHeight = this.materials.advectHeight
      advectHeight.uniforms.uHeight.value = this.targets.H.read.texture
      advectHeight.uniforms.uVelocity.value = this.targets.UV.read.texture
      advectHeight.uniforms.uBinder.value = this.targets.B.read.texture
      advectHeight.uniforms.uBinderBuoyancy.value = binder.buoyancy
      advectHeight.uniforms.uDt.value = substepDt
      this.renderToTarget(advectHeight, this.targets.H.write)
      this.targets.H.swap()

      const advectPigment = this.materials.advectPigment
      advectPigment.uniforms.uPigment.value = this.targets.C.read.texture
      advectPigment.uniforms.uVelocity.value = this.targets.UV.read.texture
      advectPigment.uniforms.uDt.value = substepDt
      this.renderToTarget(advectPigment, this.targets.C.write)
      this.targets.C.swap()

      const diffusePigment = this.materials.diffusePigment
      diffusePigment.uniforms.uPigment.value = this.targets.C.read.texture
      const diffusionUniform =
        diffusePigment.uniforms.uDiffusion.value as THREE.Vector3
      diffusionUniform.copy(diffusionCoefficients)
      diffusePigment.uniforms.uDt.value = substepDt
      this.renderToTarget(diffusePigment, this.targets.C.write)
      this.targets.C.swap()

      const absorbBase = absorb * substepDt
      const evapFactor = evap * substepDt
      const edgeFactor = edge * substepDt
      const beta = stateAbsorption ? absorbExponent : 1.0
      const humidityInfluence = stateAbsorption ? HUMIDITY_INFLUENCE : 0.0
      const granStrength = granulation ? GRANULATION_STRENGTH : 0.0
      if (granulation) {
        settleVector.copy(settleCoefficients).multiplyScalar(substepDt)
      } else {
        settleVector.set(0, 0, 0)
      }
      const timeOffset = stateAbsorption ? Math.max(absorbTimeOffset, 1e-4) : 1.0
      const absorbTime = stateAbsorption ? this.absorbElapsed + 0.5 * substepDt : 0
      const absorbFloor = stateAbsorption ? Math.max(absorbMinFlux, 0) * substepDt : 0
      const decay = stateAbsorption ? 1 / Math.sqrt(absorbTime + timeOffset) : 1
      const paperReplenish = absorbBase * decay

      const absorbDeposit = this.materials.absorbDeposit
      this.assignAbsorbUniforms(
        absorbDeposit,
        absorbBase,
        evapFactor,
        edgeFactor,
        settleVector,
        beta,
        humidityInfluence,
        granStrength,
        backrunStrength,
        absorbTime,
        timeOffset,
        absorbFloor,
        paperTextureStrength,
      )
      this.renderToTarget(absorbDeposit, this.targets.DEP.write)

      const absorbHeight = this.materials.absorbHeight
      this.assignAbsorbUniforms(
        absorbHeight,
        absorbBase,
        evapFactor,
        edgeFactor,
        settleVector,
        beta,
        humidityInfluence,
        granStrength,
        backrunStrength,
        absorbTime,
        timeOffset,
        absorbFloor,
        paperTextureStrength,
      )
      this.renderToTarget(absorbHeight, this.targets.H.write)

      const absorbPigment = this.materials.absorbPigment
      this.assignAbsorbUniforms(
        absorbPigment,
        absorbBase,
        evapFactor,
        edgeFactor,
        settleVector,
        beta,
        humidityInfluence,
        granStrength,
        backrunStrength,
        absorbTime,
        timeOffset,
        absorbFloor,
        paperTextureStrength,
      )
      this.renderToTarget(absorbPigment, this.targets.C.write)

      const absorbWet = this.materials.absorbWet
      this.assignAbsorbUniforms(
        absorbWet,
        absorbBase,
        evapFactor,
        edgeFactor,
        settleVector,
        beta,
        humidityInfluence,
        granStrength,
        backrunStrength,
        absorbTime,
        timeOffset,
        absorbFloor,
        paperTextureStrength,
      )
      this.renderToTarget(absorbWet, this.targets.W.write)

      const absorbSettled = this.materials.absorbSettled
      this.assignAbsorbUniforms(
        absorbSettled,
        absorbBase,
        evapFactor,
        edgeFactor,
        settleVector,
        beta,
        humidityInfluence,
        granStrength,
        backrunStrength,
        absorbTime,
        timeOffset,
        absorbFloor,
        paperTextureStrength,
      )
      this.renderToTarget(absorbSettled, this.targets.S.write)

      this.targets.DEP.swap()
      this.targets.H.swap()
      this.targets.C.swap()
      this.targets.W.swap()
      this.targets.S.swap()

      this.applyPaperDiffusion(substepDt, paperReplenish)
      if (stateAbsorption) {
        this.absorbElapsed += substepDt
      } else {
        this.absorbElapsed = 0
      }
    }

    const composite = this.materials.composite
    composite.uniforms.uDeposits.value = this.targets.DEP.read.texture
    this.renderToTarget(composite, this.compositeTarget)
  }

  // Diffuse moisture along the paper fiber field to keep edges alive.
  private applyPaperDiffusion(dt: number, replenish: number) {
    const diffuse = this.materials.diffuseWet
    diffuse.uniforms.uWet.value = this.targets.W.read.texture
    diffuse.uniforms.uDt.value = dt
    diffuse.uniforms.uReplenish.value = replenish
    this.renderToTarget(diffuse, this.targets.W.write)
    this.targets.W.swap()
  }


  // Enforce incompressibility by solving a pressure Poisson equation.
  private projectVelocity() {
    const divergence = this.materials.divergence
    divergence.uniforms.uVelocity.value = this.targets.UV.read.texture
    this.renderToTarget(divergence, this.divergence)

    const zero = this.materials.zero
    this.renderToTarget(zero, this.pressure.read)
    this.renderToTarget(zero, this.pressure.write)

    const jacobi = this.materials.jacobi
    jacobi.uniforms.uDivergence.value = this.divergence.texture
    for (let i = 0; i < this.pressureIterations; i += 1) {
      jacobi.uniforms.uPressure.value = this.pressure.read.texture
      this.renderToTarget(jacobi, this.pressure.write)
      this.pressure.swap()
    }

    const project = this.materials.project
    project.uniforms.uVelocity.value = this.targets.UV.read.texture
    project.uniforms.uPressure.value = this.pressure.read.texture
    this.renderToTarget(project, this.targets.UV.write)
    this.targets.UV.swap()
  }

  // Clear all render targets so the canvas returns to a blank state.
  reset() {
    this.clearPingPong(this.targets.H)
    this.clearPingPong(this.targets.UV)
    this.clearPingPong(this.targets.C)
    this.clearPingPong(this.targets.B)
    this.clearPingPong(this.targets.DEP)
    this.clearPingPong(this.targets.W)
    this.clearPingPong(this.targets.S)
    this.clearPingPong(this.pressure)
    this.renderToTarget(this.materials.zero, this.divergence)
    this.renderToTarget(this.materials.zero, this.compositeTarget)
    this.absorbElapsed = 0
  }

  // Release GPU allocations when the simulation is no longer needed.
  dispose() {
    this.quad.geometry.dispose()
    Object.values(this.materials).forEach((mat) => mat.dispose())
    this.velocityMaxMaterial.dispose()
    this.clearTargets()
    this.fiberTexture.dispose()
    this.paperHeightMap.dispose()
    this.velocityReductionTargets.forEach((target) => target.dispose())
  }

  // Dispose both read/write targets to avoid leaking GPU textures.
  private clearTargets() {
    this.targets.H.read.dispose()
    this.targets.H.write.dispose()
    this.targets.UV.read.dispose()
    this.targets.UV.write.dispose()
    this.targets.C.read.dispose()
    this.targets.C.write.dispose()
    this.targets.B.read.dispose()
    this.targets.B.write.dispose()
    this.targets.DEP.read.dispose()
    this.targets.DEP.write.dispose()
    this.targets.W.read.dispose()
    this.targets.W.write.dispose()
    this.targets.S.read.dispose()
    this.targets.S.write.dispose()
    this.pressure.read.dispose()
    this.pressure.write.dispose()
    this.divergence.dispose()
    this.compositeTarget.dispose()
  }

  // Fill both buffers of a ping-pong target with zeros.
  private clearPingPong(target: PingPongTarget) {
    this.renderToTarget(this.materials.zero, target.read)
    this.renderToTarget(this.materials.zero, target.write)
  }

  // Render a fullscreen quad with the provided material into a target.
  private renderToTarget(material: THREE.RawShaderMaterial, target: THREE.WebGLRenderTarget | null) {
    const previousTarget = this.renderer.getRenderTarget()
    const previousAutoClear = this.renderer.autoClear

    this.renderer.autoClear = false
    this.quad.material = material
    this.renderer.setRenderTarget(target)
    this.renderer.render(this.scene, this.camera)
    this.renderer.setRenderTarget(previousTarget)
    this.renderer.autoClear = previousAutoClear
  }

  // Share the same uniform assignments across the different absorb passes.
  private assignAbsorbUniforms(
    material: THREE.RawShaderMaterial,
    absorb: number,
    evap: number,
    edge: number,
    settle: THREE.Vector3,
    beta: number,
    humidity: number,
    granStrength: number,
    backrunStrength: number,
    absorbTime: number,
    timeOffset: number,
    absorbFloor: number,
    paperTextureStrength: number,
  ) {
    const uniforms = material.uniforms as Record<string, THREE.IUniform>
    uniforms.uHeight.value = this.targets.H.read.texture
    uniforms.uPigment.value = this.targets.C.read.texture
    uniforms.uWet.value = this.targets.W.read.texture
    uniforms.uDeposits.value = this.targets.DEP.read.texture
    if (uniforms.uSettled) uniforms.uSettled.value = this.targets.S.read.texture
    uniforms.uAbsorb.value = absorb
    uniforms.uEvap.value = evap
    uniforms.uEdge.value = edge
    uniforms.uDepBase.value = DEPOSITION_BASE
    if (uniforms.uBeta) uniforms.uBeta.value = beta
    if (uniforms.uHumidity) uniforms.uHumidity.value = humidity
    if (uniforms.uSettle) {
      const settleUniform = uniforms.uSettle.value as THREE.Vector3
      settleUniform.copy(settle)
    }
    if (uniforms.uGranStrength) uniforms.uGranStrength.value = granStrength
    if (uniforms.uBackrunStrength) uniforms.uBackrunStrength.value = backrunStrength
    if (uniforms.uAbsorbTime) uniforms.uAbsorbTime.value = absorbTime
    if (uniforms.uAbsorbTimeOffset) uniforms.uAbsorbTimeOffset.value = timeOffset
    if (uniforms.uAbsorbFloor) uniforms.uAbsorbFloor.value = absorbFloor
    if (uniforms.uPaperHeightStrength) uniforms.uPaperHeightStrength.value = paperTextureStrength
  }

  private createVelocityReductionTargets(size: number): THREE.WebGLRenderTarget[] {
    const targets: THREE.WebGLRenderTarget[] = []
    let currentSize = size
    while (currentSize > 1) {
      currentSize = Math.max(1, currentSize >> 1)
      const target = new THREE.WebGLRenderTarget(currentSize, currentSize, {
        type: THREE.FloatType,
        format: THREE.RGBAFormat,
        depthBuffer: false,
        stencilBuffer: false,
        magFilter: THREE.NearestFilter,
        minFilter: THREE.NearestFilter,
      })
      target.texture.generateMipmaps = false
      target.texture.wrapS = THREE.ClampToEdgeWrapping
      target.texture.wrapT = THREE.ClampToEdgeWrapping
      target.texture.colorSpace = THREE.NoColorSpace
      targets.push(target)
    }
    return targets
  }

  private computeMaxVelocity(): number {
    if (this.velocityReductionTargets.length === 0) {
      return 0
    }

    let sourceTexture: THREE.Texture = this.targets.UV.read.texture
    let texelX = this.texelSize.x
    let texelY = this.texelSize.y
    const texelUniform = this.velocityMaxMaterial.uniforms.uTexel.value as THREE.Vector2

    for (let i = 0; i < this.velocityReductionTargets.length; i += 1) {
      const target = this.velocityReductionTargets[i]
      this.velocityMaxMaterial.uniforms.uVelocity.value = sourceTexture
      texelUniform.set(texelX, texelY)
      this.renderToTarget(this.velocityMaxMaterial, target)
      sourceTexture = target.texture
      texelX *= 2
      texelY *= 2
    }

    const finalTarget = this.velocityReductionTargets[this.velocityReductionTargets.length - 1]

    try {
      this.renderer.readRenderTargetPixels(finalTarget, 0, 0, 1, 1, this.velocityReadBuffer)
      return this.velocityReadBuffer[0]
    } catch {
      return 0
    }
  }

  private determineSubsteps(cfl: number, maxSubsteps: number, dt: number): number {
    const maxSteps = Math.max(1, Math.floor(maxSubsteps))
    if (cfl <= 0 || maxSteps <= 1) return 1

    const maxVelocity = this.computeMaxVelocity()
    if (maxVelocity <= 1e-6) return 1

    const dx = this.texelSize.x
    const maxDt = (cfl * dx) / maxVelocity
    if (!Number.isFinite(maxDt) || maxDt <= 0) return 1

    const needed = Math.ceil(dt / maxDt)
    if (needed <= 1) return 1

    return Math.min(maxSteps, Math.max(1, needed))
  }
}

export type {
  BrushType,
  BrushSettings,
  SimulationParams,
  BinderParams,
  PigmentCoefficients,
  ChannelCoefficients,
} from './types'
export {
  DEFAULT_BINDER_PARAMS,
  DEFAULT_ABSORB_EXPONENT,
  DEFAULT_ABSORB_TIME_OFFSET,
  DEFAULT_ABSORB_MIN_FLUX,
<<<<<<< HEAD
  DEFAULT_REWET_STRENGTH,
  PIGMENT_REWET,
=======
  DEFAULT_PAPER_TEXTURE_STRENGTH,
>>>>>>> 67c3542a
} from './constants'<|MERGE_RESOLUTION|>--- conflicted
+++ resolved
@@ -629,10 +629,7 @@
   DEFAULT_ABSORB_EXPONENT,
   DEFAULT_ABSORB_TIME_OFFSET,
   DEFAULT_ABSORB_MIN_FLUX,
-<<<<<<< HEAD
   DEFAULT_REWET_STRENGTH,
   PIGMENT_REWET,
-=======
   DEFAULT_PAPER_TEXTURE_STRENGTH,
->>>>>>> 67c3542a
 } from './constants'