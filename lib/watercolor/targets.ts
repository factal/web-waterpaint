import * as THREE from 'three'

import { type PingPongTarget } from './types'

export function createRenderTarget(size: number, type: THREE.TextureDataType) {
  const target = new THREE.WebGLRenderTarget(size, size, {
    type,
    format: THREE.RGBAFormat,
    depthBuffer: false,
    stencilBuffer: false,
    magFilter: THREE.LinearFilter,
    minFilter: THREE.LinearFilter,
  })
  target.texture.generateMipmaps = false
  target.texture.wrapS = THREE.ClampToEdgeWrapping
  target.texture.wrapT = THREE.ClampToEdgeWrapping
  target.texture.colorSpace = THREE.NoColorSpace
  return target
}

export function createPingPong(size: number, type: THREE.TextureDataType): PingPongTarget {
  const a = createRenderTarget(size, type)
  const b = createRenderTarget(size, type)
  return {
    read: a,
    write: b,
    swap() {
      const temp = this.read
      this.read = this.write
      this.write = temp
    },
  }
}

export function createFiberField(size: number): THREE.DataTexture {
  const data = new Float32Array(size * size * 4)
  for (let y = 0; y < size; y += 1) {
    for (let x = 0; x < size; x += 1) {
      const idx = (y * size + x) * 4
      const u = x / size
      const v = y / size
      const nx = u - 0.5
      const ny = v - 0.5
      const swirl = Math.sin((nx + ny) * Math.PI * 4.0)
      const wave = Math.cos((nx * 6.0) - (ny * 5.0))
      const angle = Math.atan2(ny, nx + 1e-6) * 0.35 + swirl * 0.6
      const dirX = Math.cos(angle)
      const dirY = Math.sin(angle)
      const dPara = 0.7 + 0.25 * wave
      const dPerp = 0.18 + 0.12 * Math.sin((nx - ny) * Math.PI * 6.0)
      data[idx + 0] = dirX
      data[idx + 1] = dirY
      data[idx + 2] = Math.max(0.2, dPara)
      data[idx + 3] = Math.max(0.05, dPerp)
    }
  }
  const texture = new THREE.DataTexture(data, size, size, THREE.RGBAFormat, THREE.FloatType)
  texture.needsUpdate = true
  texture.wrapS = THREE.RepeatWrapping
  texture.wrapT = THREE.RepeatWrapping
  texture.magFilter = THREE.LinearFilter
  texture.minFilter = THREE.LinearFilter
  texture.colorSpace = THREE.NoColorSpace
  return texture
}

export function createPaperHeightField(size: number): THREE.DataTexture {
  const data = new Float32Array(size * size * 4)
<<<<<<< HEAD
=======

  const pseudoRandom = (x: number, y: number) => {
    const n = Math.sin(x * 127.1 + y * 311.7) * 43758.5453123
    return n - Math.floor(n)
  }

  const fade = (t: number) => t * t * (3 - 2 * t)
  const lerp = (a: number, b: number, t: number) => a + (b - a) * t

  const valueNoise = (x: number, y: number) => {
    const ix = Math.floor(x)
    const iy = Math.floor(y)
    const fx = x - ix
    const fy = y - iy

    const v00 = pseudoRandom(ix, iy)
    const v10 = pseudoRandom(ix + 1, iy)
    const v01 = pseudoRandom(ix, iy + 1)
    const v11 = pseudoRandom(ix + 1, iy + 1)

    const u = fade(fx)
    const v = fade(fy)

    const x0 = lerp(v00, v10, u)
    const x1 = lerp(v01, v11, u)
    return lerp(x0, x1, v)
  }

  const octaves = 4
  const lacunarity = 2.07
  const persistence = 0.55
  const scale = 3.5

>>>>>>> 8b38878f
  for (let y = 0; y < size; y += 1) {
    for (let x = 0; x < size; x += 1) {
      const idx = (y * size + x) * 4
      const u = x / size
      const v = y / size
<<<<<<< HEAD
      const nx = u - 0.5
      const ny = v - 0.5
      const ring = Math.cos(Math.sqrt(nx * nx + ny * ny) * Math.PI * 5.0)
      const weave = Math.sin((nx * 8.0 + ny * 6.0) * Math.PI)
      const grain = Math.sin((u * 18.0 - v * 14.0) * Math.PI)
      const height = Math.min(Math.max(0.5 + 0.18 * ring + 0.12 * weave + 0.08 * grain, 0), 1)
=======

      let amplitude = 1
      let frequency = 1
      let total = 0
      let sum = 0

      for (let octave = 0; octave < octaves; octave += 1) {
        const nx = (u + 13.27) * frequency * scale
        const ny = (v + 7.91) * frequency * scale
        sum += valueNoise(nx, ny) * amplitude
        total += amplitude
        amplitude *= persistence
        frequency *= lacunarity
      }

      let height = total > 0 ? sum / total : 0
      height = Math.pow(height, 1.6)
      height = THREE.MathUtils.clamp(height, 0, 1)

>>>>>>> 8b38878f
      data[idx + 0] = height
      data[idx + 1] = height
      data[idx + 2] = height
      data[idx + 3] = 1.0
    }
  }

  const texture = new THREE.DataTexture(data, size, size, THREE.RGBAFormat, THREE.FloatType)
  texture.needsUpdate = true
  texture.wrapS = THREE.RepeatWrapping
  texture.wrapT = THREE.RepeatWrapping
  texture.magFilter = THREE.LinearFilter
  texture.minFilter = THREE.LinearFilter
  texture.colorSpace = THREE.NoColorSpace
<<<<<<< HEAD
=======
  texture.name = 'PaperHeightField'
>>>>>>> 8b38878f
  return texture
}<|MERGE_RESOLUTION|>--- conflicted
+++ resolved
@@ -66,8 +66,6 @@
 
 export function createPaperHeightField(size: number): THREE.DataTexture {
   const data = new Float32Array(size * size * 4)
-<<<<<<< HEAD
-=======
 
   const pseudoRandom = (x: number, y: number) => {
     const n = Math.sin(x * 127.1 + y * 311.7) * 43758.5453123
@@ -101,20 +99,11 @@
   const persistence = 0.55
   const scale = 3.5
 
->>>>>>> 8b38878f
   for (let y = 0; y < size; y += 1) {
     for (let x = 0; x < size; x += 1) {
       const idx = (y * size + x) * 4
       const u = x / size
       const v = y / size
-<<<<<<< HEAD
-      const nx = u - 0.5
-      const ny = v - 0.5
-      const ring = Math.cos(Math.sqrt(nx * nx + ny * ny) * Math.PI * 5.0)
-      const weave = Math.sin((nx * 8.0 + ny * 6.0) * Math.PI)
-      const grain = Math.sin((u * 18.0 - v * 14.0) * Math.PI)
-      const height = Math.min(Math.max(0.5 + 0.18 * ring + 0.12 * weave + 0.08 * grain, 0), 1)
-=======
 
       let amplitude = 1
       let frequency = 1
@@ -134,7 +123,6 @@
       height = Math.pow(height, 1.6)
       height = THREE.MathUtils.clamp(height, 0, 1)
 
->>>>>>> 8b38878f
       data[idx + 0] = height
       data[idx + 1] = height
       data[idx + 2] = height
@@ -149,9 +137,6 @@
   texture.magFilter = THREE.LinearFilter
   texture.minFilter = THREE.LinearFilter
   texture.colorSpace = THREE.NoColorSpace
-<<<<<<< HEAD
-=======
   texture.name = 'PaperHeightField'
->>>>>>> 8b38878f
   return texture
 }