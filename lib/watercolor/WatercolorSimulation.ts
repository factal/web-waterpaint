--- conflicted
+++ resolved
@@ -1,6 +1,5 @@
 import * as THREE from 'three'
 
-<<<<<<< HEAD
 import { createMaterials } from './materials'
 import {
   createLBMPingPong,
@@ -9,39 +8,17 @@
   type PingPongTarget,
 } from './targets'
 import {
-=======
-
-import { createMaterials } from './materials'
-import { createRenderTarget } from './targets'
-import {
-  ABSORPTION_CAPILLARY_RADIUS,
-  ABSORPTION_CONTACT_ANGLE,
-  ABSORPTION_MIN_LENGTH,
-  ABSORPTION_SURFACE_TENSION,
->>>>>>> 8084fde6
   DEFAULT_ABSORB_EXPONENT,
   DEFAULT_ABSORB_MIN_FLUX,
   DEFAULT_ABSORB_TIME_OFFSET,
   DEFAULT_BINDER_PARAMS,
   DEFAULT_DT,
-<<<<<<< HEAD
   DEPOSITION_BASE,
   GRANULATION_SETTLE_RATE,
   GRANULATION_STRENGTH,
   HUMIDITY_INFLUENCE,
   PAPER_DIFFUSION_STRENGTH,
   PIGMENT_DIFFUSION_COEFF,
-=======
-  PIGMENT_DIFFUSION_COEFF,
-  SPH_BOUNDARY_DAMPING,
-  SPH_ITERATIONS,
-  SPH_MAX_PARTICLES,
-  SPH_PARTICLE_MASS,
-  SPH_PRESSURE_RELAXATION,
-  SPH_REST_DENSITY,
-  SPH_SMOOTHING_RADIUS,
-  SPH_SPAWN_MULTIPLIER,
->>>>>>> 8084fde6
 } from './constants'
 import {
   type BinderParams,
@@ -50,7 +27,6 @@
   type SimulationParams,
 } from './types'
 
-<<<<<<< HEAD
 const EPSILON = 1e-6
 
 function createFiberField(size: number): THREE.DataTexture {
@@ -113,65 +89,6 @@
   private readonly compositeTarget: THREE.WebGLRenderTarget
   private readonly velocityReductionTargets: THREE.WebGLRenderTarget[]
   private readonly velocityReadBuffer = new Float32Array(4)
-=======
-const TWO_PI = Math.PI * 2
-const EPSILON = 1e-6
-
-export default class WatercolorSimulation {
-  private readonly renderer: THREE.WebGLRenderer
-  private readonly size: number
-  private readonly materials: MaterialMap
-  private readonly compositeTarget: THREE.WebGLRenderTarget
-  private readonly scene: THREE.Scene
-  private readonly camera: THREE.OrthographicCamera
-  private readonly quad: THREE.Mesh<THREE.PlaneGeometry, THREE.RawShaderMaterial>
-  private readonly depositData: Float32Array
-  private readonly wetnessData: Float32Array
-  private readonly depositTexture: THREE.DataTexture
-
-  private readonly posX = new Float32Array(SPH_MAX_PARTICLES)
-  private readonly posY = new Float32Array(SPH_MAX_PARTICLES)
-  private readonly velX = new Float32Array(SPH_MAX_PARTICLES)
-  private readonly velY = new Float32Array(SPH_MAX_PARTICLES)
-  private readonly baseVelX = new Float32Array(SPH_MAX_PARTICLES)
-  private readonly baseVelY = new Float32Array(SPH_MAX_PARTICLES)
-  private readonly predPosX = new Float32Array(SPH_MAX_PARTICLES)
-  private readonly predPosY = new Float32Array(SPH_MAX_PARTICLES)
-  private readonly predVelX = new Float32Array(SPH_MAX_PARTICLES)
-  private readonly predVelY = new Float32Array(SPH_MAX_PARTICLES)
-  private readonly density = new Float32Array(SPH_MAX_PARTICLES)
-  private readonly pressure = new Float32Array(SPH_MAX_PARTICLES)
-  private readonly densityError = new Float32Array(SPH_MAX_PARTICLES)
-  private readonly binder = new Float32Array(SPH_MAX_PARTICLES)
-  private readonly binderNext = new Float32Array(SPH_MAX_PARTICLES)
-  private readonly pigmentR = new Float32Array(SPH_MAX_PARTICLES)
-  private readonly pigmentG = new Float32Array(SPH_MAX_PARTICLES)
-  private readonly pigmentB = new Float32Array(SPH_MAX_PARTICLES)
-  private readonly pigmentNextR = new Float32Array(SPH_MAX_PARTICLES)
-  private readonly pigmentNextG = new Float32Array(SPH_MAX_PARTICLES)
-  private readonly pigmentNextB = new Float32Array(SPH_MAX_PARTICLES)
-  private readonly infiltration = new Float32Array(SPH_MAX_PARTICLES)
-  private readonly absorbClock = new Float32Array(SPH_MAX_PARTICLES)
-  private readonly mass = new Float32Array(SPH_MAX_PARTICLES)
-  private readonly activeFlags = new Uint8Array(SPH_MAX_PARTICLES)
-
-  private readonly activeList: number[] = []
-  private readonly activeSlot = new Int32Array(SPH_MAX_PARTICLES)
-  private readonly freeList: number[] = []
-
-  private readonly gridResolution: number
-  private readonly gridCellSize: number
-  private readonly gridHead: Int32Array
-  private readonly gridNext: Int32Array
-
-  private readonly smoothingRadius = SPH_SMOOTHING_RADIUS
-  private readonly smoothingRadius2 = SPH_SMOOTHING_RADIUS * SPH_SMOOTHING_RADIUS
-  private readonly poly6Coeff: number
-  private readonly spikyGradCoeff: number
-  private readonly viscLaplacianCoeff: number
-  private readonly restDensity = SPH_REST_DENSITY
-
->>>>>>> 8084fde6
   private binderSettings: BinderParams
 
   constructor(renderer: THREE.WebGLRenderer, size = 512) {
@@ -181,7 +98,6 @@
 
     this.renderer = renderer
     this.size = size
-<<<<<<< HEAD
     this.texelSize = new THREE.Vector2(1 / size, 1 / size)
 
     const textureType = renderer.capabilities.isWebGL2 ? THREE.HalfFloatType : THREE.FloatType
@@ -202,39 +118,12 @@
     this.velocityTarget = createRenderTarget(size, textureType)
     this.compositeTarget = createRenderTarget(size, textureType)
     this.velocityReductionTargets = this.createVelocityReductionTargets(textureType)
-=======
-    this.materials = createMaterials()
->>>>>>> 8084fde6
 
     this.scene = new THREE.Scene()
     this.camera = new THREE.OrthographicCamera(-1, 1, 1, -1, 0, 1)
     this.quad = new THREE.Mesh(new THREE.PlaneGeometry(2, 2), this.materials.zero)
     this.scene.add(this.quad)
 
-<<<<<<< HEAD
-=======
-    const textureType = renderer.capabilities.isWebGL2 ? THREE.FloatType : THREE.FloatType
-    this.compositeTarget = createRenderTarget(size, textureType)
-
-    this.depositData = new Float32Array(size * size * 4)
-    this.wetnessData = new Float32Array(size * size)
-    this.depositTexture = new THREE.DataTexture(
-      this.depositData,
-      size,
-      size,
-      THREE.RGBAFormat,
-      THREE.FloatType,
-    )
-    this.depositTexture.wrapS = THREE.ClampToEdgeWrapping
-    this.depositTexture.wrapT = THREE.ClampToEdgeWrapping
-    this.depositTexture.magFilter = THREE.LinearFilter
-    this.depositTexture.minFilter = THREE.LinearFilter
-    this.depositTexture.colorSpace = THREE.NoColorSpace
-    this.depositTexture.needsUpdate = true
-
-    this.materials.composite.uniforms.uDeposits.value = this.depositTexture
-    
->>>>>>> 8084fde6
     this.binderSettings = { ...DEFAULT_BINDER_PARAMS }
 
     this.activeSlot.fill(-1)
@@ -261,7 +150,6 @@
     return this.compositeTarget.texture
   }
 
-<<<<<<< HEAD
   reset() {
     const zero = this.materials.zero
     this.renderToTarget(zero, this.targets.H.read)
@@ -338,45 +226,10 @@
       splatBinder.uniforms.uBinderStrength.value = this.binderSettings.injection
       this.renderToTarget(splatBinder, this.targets.B.write)
       this.targets.B.swap()
-=======
-  splat(brush: BrushSettings) {
-    const { center, radius, flow, type, color } = brush
-    const spawnCount = Math.min(
-      this.freeList.length,
-      Math.max(1, Math.floor(flow * SPH_SPAWN_MULTIPLIER)),
-    )
-
-    for (let i = 0; i < spawnCount; i += 1) {
-      const idx = this.freeList.pop()
-      if (idx === undefined) break
-
-      const angle = Math.random() * TWO_PI
-      const r = radius * Math.sqrt(Math.random())
-      const offsetX = r * Math.cos(angle)
-      const offsetY = r * Math.sin(angle)
-      const px = this.clamp01(center[0] + offsetX)
-      const py = this.clamp01(center[1] + offsetY)
-
-      const speed = 0.35 * flow
-      const vx = speed * (Math.random() - 0.5)
-      const vy = speed * (Math.random() - 0.5)
-      const binderAmount = type === 'pigment' ? this.binderSettings.injection : 0
-
-      this.addParticle(
-        idx,
-        px,
-        py,
-        vx,
-        vy,
-        binderAmount,
-        type === 'pigment' ? color : [0, 0, 0],
-      )
->>>>>>> 8084fde6
     }
   }
 
   step(params: SimulationParams, dt = DEFAULT_DT) {
-<<<<<<< HEAD
     if (dt <= 0) {
       return
     }
@@ -662,575 +515,7 @@
     }
     if (targets.length === 0) {
       targets.push(createRenderTarget(1, type))
-=======
-    if (this.activeList.length === 0) {
-      this.renderComposite()
-      return
-    }
-
-    this.binderSettings = { ...params.binder }
-
-    const substeps = this.determineSubsteps(params, dt)
-    const subDt = dt / substeps
-
-    for (let i = 0; i < substeps; i += 1) {
-      this.integrate(subDt, params)
-    }
-
-    this.applyEvaporation(params.evap, dt)
-
-    this.depositTexture.needsUpdate = true
-    this.renderComposite()
-  }
-
-  reset() {
-    this.activeList.length = 0
-    this.freeList.length = 0
-    this.activeSlot.fill(-1)
-    this.activeFlags.fill(0)
-
-    for (let i = SPH_MAX_PARTICLES - 1; i >= 0; i -= 1) {
-      this.freeList.push(i)
-      this.mass[i] = SPH_PARTICLE_MASS
-      this.density[i] = this.restDensity
-      this.velX[i] = 0
-      this.velY[i] = 0
-      this.binder[i] = 0
-      this.pigmentR[i] = 0
-      this.pigmentG[i] = 0
-      this.pigmentB[i] = 0
-      this.infiltration[i] = ABSORPTION_MIN_LENGTH
-      this.absorbClock[i] = 0
-    }
-
-    this.depositData.fill(0)
-    this.wetnessData.fill(0)
-    this.depositTexture.needsUpdate = true
-
-    this.renderToTarget(this.materials.zero, this.compositeTarget)
-  }
-
-  dispose() {
-    this.quad.geometry.dispose()
-    Object.values(this.materials).forEach((material) => material.dispose())
-    this.compositeTarget.dispose()
-    this.depositTexture.dispose()
-  }
-
-  private integrate(dt: number, params: SimulationParams) {
-    this.computeExternalForces(dt, params)
-    this.solvePressure(dt)
-    this.applyDiffusion(dt)
-    this.applyAbsorption(dt, params)
-  }
-
-  private computeExternalForces(dt: number, params: SimulationParams) {
-    this.buildGrid(this.posX, this.posY)
-
-    const gravity = params.grav
-    const viscosity = params.visc
-    const binderViscosity = this.binderSettings.viscosity
-    const binderElasticity = this.binderSettings.elasticity
-
-    for (let n = 0; n < this.activeList.length; n += 1) {
-      const i = this.activeList[n]
-      const px = this.posX[i]
-      const py = this.posY[i]
-      const vx = this.velX[i]
-      const vy = this.velY[i]
-      const binderI = this.binder[i]
-
-      let ax = 0
-      let ay = -gravity
-
-      this.forEachNeighbor(i, this.posX, this.posY, (j, dx, dy, r2) => {
-        if (r2 < EPSILON) return
-        const r = Math.sqrt(r2)
-        if (r >= this.smoothingRadius) return
-
-        const binderJ = this.binder[j]
-        const binderAvg = 0.5 * (binderI + binderJ)
-        const densityJ = Math.max(this.density[j], this.restDensity)
-        const invDensity = 1 / densityJ
-        const massJ = this.mass[j]
-
-        const laplacian = this.viscosityLaplacian(r)
-        const viscCoeff = viscosity + binderAvg * binderViscosity
-        const dvx = this.velX[j] - vx
-        const dvy = this.velY[j] - vy
-        ax += viscCoeff * massJ * dvx * laplacian * invDensity
-        ay += viscCoeff * massJ * dvy * laplacian * invDensity
-
-        if (binderAvg > EPSILON && r > EPSILON) {
-          const gradBase = this.spikyGradient(r)
-          const gradX = gradBase * (dx / r)
-          const gradY = gradBase * (dy / r)
-          ax += binderElasticity * binderAvg * massJ * gradX
-          ay += binderElasticity * binderAvg * massJ * gradY
-        }
-      })
-
-      this.baseVelX[i] = vx + dt * ax
-      this.baseVelY[i] = vy + dt * ay
-      this.predVelX[i] = this.baseVelX[i]
-      this.predVelY[i] = this.baseVelY[i]
-      this.predPosX[i] = px + dt * this.predVelX[i]
-      this.predPosY[i] = py + dt * this.predVelY[i]
-      this.enforceBounds(i, this.predPosX, this.predPosY, this.predVelX, this.predVelY)
-    }
-  }
-
-  private solvePressure(dt: number) {
-    let iterations = SPH_ITERATIONS
-    const epsilon = 0.01 * this.restDensity
-
-    while (iterations > 0) {
-      iterations -= 1
-      this.buildGrid(this.predPosX, this.predPosY)
-
-      let maxError = 0
-      for (let n = 0; n < this.activeList.length; n += 1) {
-        const i = this.activeList[n]
-        const massI = this.mass[i]
-        let rho = massI * this.poly6(0)
-
-        this.forEachNeighbor(i, this.predPosX, this.predPosY, (j, dx, dy, r2) => {
-          const kernel = this.poly6(r2)
-          rho += this.mass[j] * kernel
-        })
-
-        this.density[i] = rho
-        const error = Math.max(rho - this.restDensity, 0)
-        this.densityError[i] = error
-        if (error > maxError) maxError = error
-      }
-
-      if (maxError < epsilon) break
-
-      for (let n = 0; n < this.activeList.length; n += 1) {
-        const i = this.activeList[n]
-        this.pressure[i] += SPH_PRESSURE_RELAXATION * this.densityError[i]
-      }
-
-      for (let n = 0; n < this.activeList.length; n += 1) {
-        const i = this.activeList[n]
-        const densityI = Math.max(this.density[i], this.restDensity)
-        const invDensityI2 = 1 / (densityI * densityI)
-
-        let ax = 0
-        let ay = 0
-
-        this.forEachNeighbor(i, this.predPosX, this.predPosY, (j, dx, dy, r2) => {
-          if (r2 < EPSILON) return
-          const r = Math.sqrt(r2)
-          if (r >= this.smoothingRadius) return
-
-          const densityJ = Math.max(this.density[j], this.restDensity)
-          const invDensityJ2 = 1 / (densityJ * densityJ)
-          const gradBase = this.spikyGradient(r)
-          if (Math.abs(gradBase) < EPSILON) return
-
-          const gradX = gradBase * (dx / r)
-          const gradY = gradBase * (dy / r)
-          const pressureTerm =
-            this.pressure[i] * invDensityI2 + this.pressure[j] * invDensityJ2
-
-          ax -= this.mass[j] * pressureTerm * gradX
-          ay -= this.mass[j] * pressureTerm * gradY
-        })
-
-        this.predVelX[i] = this.baseVelX[i] + dt * ax
-        this.predVelY[i] = this.baseVelY[i] + dt * ay
-        this.predPosX[i] = this.posX[i] + dt * this.predVelX[i]
-        this.predPosY[i] = this.posY[i] + dt * this.predVelY[i]
-        this.enforceBounds(i, this.predPosX, this.predPosY, this.predVelX, this.predVelY)
-      }
-    }
-
-    for (let n = 0; n < this.activeList.length; n += 1) {
-      const i = this.activeList[n]
-      this.velX[i] = this.predVelX[i]
-      this.velY[i] = this.predVelY[i]
-      this.posX[i] = this.predPosX[i]
-      this.posY[i] = this.predPosY[i]
-    }
-  }
-
-  private applyDiffusion(dt: number) {
-    this.buildGrid(this.posX, this.posY)
-
-    const pigmentDiffusion = PIGMENT_DIFFUSION_COEFF
-    const binderDiffusion = this.binderSettings.diffusion
-    const binderDecay = this.binderSettings.decay
-
-    for (let n = 0; n < this.activeList.length; n += 1) {
-      const i = this.activeList[n]
-      const binderI = this.binder[i]
-
-      let diffR = 0
-      let diffG = 0
-      let diffB = 0
-      let diffBinder = 0
-
-      this.forEachNeighbor(i, this.posX, this.posY, (j, dx, dy, r2) => {
-        if (r2 < EPSILON) return
-        const r = Math.sqrt(r2)
-        if (r >= this.smoothingRadius) return
-        const laplacian = this.viscosityLaplacian(r)
-        const weight = this.mass[j] / Math.max(this.density[j], this.restDensity)
-
-        diffR += weight * (this.pigmentR[j] - this.pigmentR[i]) * laplacian
-        diffG += weight * (this.pigmentG[j] - this.pigmentG[i]) * laplacian
-        diffB += weight * (this.pigmentB[j] - this.pigmentB[i]) * laplacian
-        diffBinder += weight * (this.binder[j] - binderI) * laplacian
-      })
-
-      this.pigmentNextR[i] = this.pigmentR[i] + pigmentDiffusion * diffR * dt
-      this.pigmentNextG[i] = this.pigmentG[i] + pigmentDiffusion * diffG * dt
-      this.pigmentNextB[i] = this.pigmentB[i] + pigmentDiffusion * diffB * dt
-      this.binderNext[i] = binderI + binderDiffusion * diffBinder * dt - binderDecay * binderI * dt
-
-      if (!Number.isFinite(this.pigmentNextR[i])) this.pigmentNextR[i] = this.pigmentR[i]
-      if (!Number.isFinite(this.pigmentNextG[i])) this.pigmentNextG[i] = this.pigmentG[i]
-      if (!Number.isFinite(this.pigmentNextB[i])) this.pigmentNextB[i] = this.pigmentB[i]
-      if (!Number.isFinite(this.binderNext[i])) this.binderNext[i] = binderI
-
-      this.pigmentNextR[i] = THREE.MathUtils.clamp(this.pigmentNextR[i], 0, 1.5)
-      this.pigmentNextG[i] = THREE.MathUtils.clamp(this.pigmentNextG[i], 0, 1.5)
-      this.pigmentNextB[i] = THREE.MathUtils.clamp(this.pigmentNextB[i], 0, 1.5)
-      this.binderNext[i] = THREE.MathUtils.clamp(this.binderNext[i], 0, 1)
-    }
-
-    for (let n = 0; n < this.activeList.length; n += 1) {
-      const i = this.activeList[n]
-      this.pigmentR[i] = this.pigmentNextR[i]
-      this.pigmentG[i] = this.pigmentNextG[i]
-      this.pigmentB[i] = this.pigmentNextB[i]
-      this.binder[i] = this.binderNext[i]
-    }
-  }
-
-  private applyAbsorption(dt: number, params: SimulationParams) {
-    const capillaryRadius = ABSORPTION_CAPILLARY_RADIUS
-    const surfaceTension = ABSORPTION_SURFACE_TENSION
-    const contactCos = Math.cos(ABSORPTION_CONTACT_ANGLE)
-    const capillaryPressure = (2 * surfaceTension * contactCos) / capillaryRadius
-
-    const absorbExponent = params.absorbExponent ?? DEFAULT_ABSORB_EXPONENT
-    const absorbOffset = params.absorbTimeOffset ?? DEFAULT_ABSORB_TIME_OFFSET
-    const absorbFloor = params.absorbMinFlux ?? DEFAULT_ABSORB_MIN_FLUX
-
-    const removalIndices: number[] = []
-
-    for (let n = 0; n < this.activeList.length; n += 1) {
-      const i = this.activeList[n]
-      const px = this.posX[i]
-      const py = this.posY[i]
-      const cell = this.sampleWetnessCell(px, py)
-      const humidity = this.wetnessData[cell]
-
-      const binderFactor = this.binder[i]
-      const viscosity = Math.max(params.visc + binderFactor * this.binderSettings.viscosity, 1e-4)
-      const l = Math.max(this.infiltration[i], ABSORPTION_MIN_LENGTH)
-      const hydro = (this.density[i] / this.restDensity) * params.grav * 0.015
-      const infiltrationRate = (capillaryRadius * capillaryRadius * (hydro + capillaryPressure)) /
-        (8 * viscosity * l)
-
-      const time = this.absorbClock[i] + 0.5 * dt
-      const timeFactor = params.stateAbsorption ? 1 / Math.sqrt(time + absorbOffset) : 1
-      const humidityFactor = params.stateAbsorption
-        ? Math.pow(Math.max(1 - humidity, 0), absorbExponent)
-        : 1
-
-      const absorbStrength = Math.max(absorbFloor, params.absorb * humidityFactor * timeFactor)
-      const flux = Math.max(0, absorbStrength * infiltrationRate)
-      const massLoss = flux * dt * this.mass[i]
-
-      this.absorbClock[i] += dt
-      this.infiltration[i] = l + infiltrationRate * dt
-
-      if (massLoss <= EPSILON) continue
-
-      const particleMass = this.mass[i]
-      const fraction = THREE.MathUtils.clamp(massLoss / particleMass, 0, 0.95)
-      if (fraction <= EPSILON) continue
-
-      const lossR = this.pigmentR[i] * fraction
-      const lossG = this.pigmentG[i] * fraction
-      const lossB = this.pigmentB[i] * fraction
-      this.mass[i] = Math.max(particleMass - massLoss, 0)
-      this.pigmentR[i] -= lossR
-      this.pigmentG[i] -= lossG
-      this.pigmentB[i] -= lossB
-      this.binder[i] *= 1 - fraction
-
-      this.depositPigment(px, py, lossR, lossG, lossB, params.edge, params.granulation)
-      this.wetnessData[cell] = THREE.MathUtils.clamp(this.wetnessData[cell] + fraction, 0, 1.25)
-
-      if (this.mass[i] <= 0.15 * SPH_PARTICLE_MASS) {
-        removalIndices.push(i)
-      }
-    }
-
-    for (let i = 0; i < removalIndices.length; i += 1) {
-      this.removeParticle(removalIndices[i])
-    }
-  }
-
-  private applyEvaporation(rate: number, dt: number) {
-    if (rate <= EPSILON) return
-    const decay = rate * dt
-    for (let i = 0; i < this.wetnessData.length; i += 1) {
-      const w = this.wetnessData[i]
-      if (w <= 0) continue
-      this.wetnessData[i] = Math.max(0, w - decay * (0.35 + w))
->>>>>>> 8084fde6
     }
     return targets
   }
-<<<<<<< HEAD
-}
-=======
-
-  private depositPigment(
-    x: number,
-    y: number,
-    r: number,
-    g: number,
-    b: number,
-    edgeStrength: number,
-    granulation: boolean,
-  ) {
-    const ix = Math.min(this.size - 1, Math.max(0, Math.floor(x * this.size)))
-    const iy = Math.min(this.size - 1, Math.max(0, Math.floor(y * this.size)))
-    const idx = (iy * this.size + ix) * 4
-
-    const edgeBoost = 1 + 0.5 * edgeStrength
-    const grain = granulation ? 0.85 + 0.3 * (Math.random() - 0.5) : 1
-    const scale = edgeBoost * grain
-
-    this.depositData[idx + 0] = Math.min(this.depositData[idx + 0] + r * scale, 4)
-    this.depositData[idx + 1] = Math.min(this.depositData[idx + 1] + g * scale, 4)
-    this.depositData[idx + 2] = Math.min(this.depositData[idx + 2] + b * scale, 4)
-    this.depositData[idx + 3] = 1
-  }
-
-  private addParticle(
-    index: number,
-    x: number,
-    y: number,
-    vx: number,
-    vy: number,
-    binderAmount: number,
-    pigment: [number, number, number],
-  ) {
-    this.posX[index] = x
-    this.posY[index] = y
-    this.velX[index] = vx
-    this.velY[index] = vy
-    this.mass[index] = SPH_PARTICLE_MASS
-    this.density[index] = this.restDensity
-    this.pressure[index] = 0
-    this.binder[index] = THREE.MathUtils.clamp(binderAmount, 0, 1)
-    this.pigmentR[index] = pigment[0]
-    this.pigmentG[index] = pigment[1]
-    this.pigmentB[index] = pigment[2]
-    this.infiltration[index] = ABSORPTION_MIN_LENGTH
-    this.absorbClock[index] = 0
-
-    this.activeFlags[index] = 1
-    this.activeSlot[index] = this.activeList.length
-    this.activeList.push(index)
-  }
-
-  private removeParticle(index: number) {
-    if (!this.activeFlags[index]) return
-    const slot = this.activeSlot[index]
-    if (slot < 0) return
-
-    const lastIndex = this.activeList.pop()
-    if (lastIndex === undefined) return
-
-    if (lastIndex !== index) {
-      this.activeList[slot] = lastIndex
-      this.activeSlot[lastIndex] = slot
-    }
-
-    this.activeFlags[index] = 0
-    this.activeSlot[index] = -1
-    this.freeList.push(index)
-
-    this.mass[index] = SPH_PARTICLE_MASS
-    this.density[index] = this.restDensity
-    this.velX[index] = 0
-    this.velY[index] = 0
-    this.binder[index] = 0
-    this.pigmentR[index] = 0
-    this.pigmentG[index] = 0
-    this.pigmentB[index] = 0
-    this.infiltration[index] = ABSORPTION_MIN_LENGTH
-    this.absorbClock[index] = 0
-  }
-
-  private buildGrid(posX: Float32Array, posY: Float32Array) {
-    this.gridHead.fill(-1)
-    for (let n = 0; n < this.activeList.length; n += 1) {
-      const i = this.activeList[n]
-      const cx = this.gridCoordinate(posX[i])
-      const cy = this.gridCoordinate(posY[i])
-      const cell = cy * this.gridResolution + cx
-      this.gridNext[i] = this.gridHead[cell]
-      this.gridHead[cell] = i
-    }
-  }
-
-  private forEachNeighbor(
-    index: number,
-    posX: Float32Array,
-    posY: Float32Array,
-    handler: (neighbor: number, dx: number, dy: number, r2: number) => void,
-  ) {
-    const cx = this.gridCoordinate(posX[index])
-    const cy = this.gridCoordinate(posY[index])
-
-    for (let oy = -1; oy <= 1; oy += 1) {
-      const ny = cy + oy
-      if (ny < 0 || ny >= this.gridResolution) continue
-      for (let ox = -1; ox <= 1; ox += 1) {
-        const nx = cx + ox
-        if (nx < 0 || nx >= this.gridResolution) continue
-        const cell = ny * this.gridResolution + nx
-        let j = this.gridHead[cell]
-        while (j !== -1) {
-          if (j !== index) {
-            const dx = posX[index] - posX[j]
-            const dy = posY[index] - posY[j]
-            const r2 = dx * dx + dy * dy
-            if (r2 < this.smoothingRadius2) {
-              handler(j, dx, dy, r2)
-            }
-          }
-          j = this.gridNext[j]
-        }
-      }
-    }
-  }
-
-  private enforceBounds(
-    index: number,
-    posX: Float32Array,
-    posY: Float32Array,
-    velX: Float32Array,
-    velY: Float32Array,
-  ) {
-    let px = posX[index]
-    let py = posY[index]
-    let vx = velX[index]
-    let vy = velY[index]
-
-    if (px < 0) {
-      px = 0
-      vx *= -SPH_BOUNDARY_DAMPING
-    } else if (px > 1) {
-      px = 1
-      vx *= -SPH_BOUNDARY_DAMPING
-    }
-
-    if (py < 0) {
-      py = 0
-      vy *= -SPH_BOUNDARY_DAMPING
-    } else if (py > 1) {
-      py = 1
-      vy *= -SPH_BOUNDARY_DAMPING
-    }
-
-    posX[index] = px
-    posY[index] = py
-    velX[index] = vx
-    velY[index] = vy
-  }
-
-  private determineSubsteps(params: SimulationParams, dt: number): number {
-    const maxSteps = Math.max(1, Math.floor(params.maxSubsteps))
-    if (maxSteps <= 1) return 1
-
-    const maxSpeed = this.computeMaxSpeed()
-    if (maxSpeed <= EPSILON) return 1
-
-    const maxDt = (params.cfl * this.smoothingRadius) / maxSpeed
-    if (!Number.isFinite(maxDt) || maxDt <= 0) return 1
-
-    const needed = Math.ceil(dt / maxDt)
-    if (needed <= 1) return 1
-
-    return Math.min(maxSteps, Math.max(1, needed))
-  }
-
-  private computeMaxSpeed(): number {
-    let maxSpeed = 0
-    for (let n = 0; n < this.activeList.length; n += 1) {
-      const i = this.activeList[n]
-      const speed = Math.hypot(this.velX[i], this.velY[i])
-      if (speed > maxSpeed) maxSpeed = speed
-    }
-    return maxSpeed
-  }
-
-  private renderComposite() {
-    this.renderToTarget(this.materials.composite, this.compositeTarget)
-  }
-
-  private renderToTarget(
-    material: THREE.RawShaderMaterial,
-    target: THREE.WebGLRenderTarget | null,
-  ) {
-    const previousTarget = this.renderer.getRenderTarget()
-    const previousAutoClear = this.renderer.autoClear
-    this.renderer.autoClear = false
-    this.quad.material = material
-    this.renderer.setRenderTarget(target)
-    this.renderer.render(this.scene, this.camera)
-    this.renderer.setRenderTarget(previousTarget)
-    this.renderer.autoClear = previousAutoClear
-  }
-
-  private clamp01(value: number): number {
-    return Math.min(1, Math.max(0, value))
-  }
-
-  private gridCoordinate(value: number): number {
-    return Math.min(this.gridResolution - 1, Math.max(0, Math.floor(value / this.gridCellSize)))
-  }
-
-  private sampleWetnessCell(x: number, y: number): number {
-    const ix = Math.min(this.size - 1, Math.max(0, Math.floor(x * this.size)))
-    const iy = Math.min(this.size - 1, Math.max(0, Math.floor(y * this.size)))
-    return iy * this.size + ix
-  }
-
-  private poly6(r2: number): number {
-    if (r2 >= this.smoothingRadius2) return 0
-    const diff = this.smoothingRadius2 - r2
-    return this.poly6Coeff * diff * diff * diff
-  }
-
-  private spikyGradient(r: number): number {
-    if (r <= 0 || r >= this.smoothingRadius) return 0
-    const diff = this.smoothingRadius - r
-    return this.spikyGradCoeff * diff * diff
-  }
-
-  private viscosityLaplacian(r: number): number {
-    if (r >= this.smoothingRadius) return 0
-    return this.viscLaplacianCoeff * (this.smoothingRadius - r)
-  }
-}
-
-export type { BrushType, BrushSettings, SimulationParams, BinderParams } from './types'
-export {
-  DEFAULT_BINDER_PARAMS,
-  DEFAULT_ABSORB_EXPONENT,
-  DEFAULT_ABSORB_TIME_OFFSET,
-  DEFAULT_ABSORB_MIN_FLUX,
-} from './constants'
->>>>>>> 8084fde6
+}