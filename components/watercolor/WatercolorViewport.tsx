--- conflicted
+++ resolved
@@ -158,17 +158,13 @@
         const flowScale = 0.25 + 0.75 * waterRatio
         const scaledRadius = Math.max(brushState.radius * radiusScale, 1)
         const scaledFlow = brushState.flow * flowScale
-<<<<<<< HEAD
-        const dryness = needsPigment ? Math.min(1, Math.max(0, 1 - waterRatio)) : 0
-=======
         const baseDryness =
           brushState.type === 'water' ? 0 : Math.min(1, Math.max(0, 1 - waterRatio))
         const reservoirSolvent = baseDryness > 0.75 ? baseDryness : 0
         const pasteActive = brushState.type === 'pigment' && brushState.pasteMode
         const lowSolvent = pasteActive ? 1 : reservoirSolvent
-        const dryness = pasteActive ? Math.max(baseDryness, 0.92) : baseDryness
+        const dryness = pasteActive ? Math.max(baseDryness, 0.92) : (needsPigment ? Math.min(1, Math.max(0, 1 - waterRatio)) : 0)
         const dryThreshold = lowSolvent > 0 ? 0.82 : undefined
->>>>>>> 870ff566
 
         const baseColor: [number, number, number] = needsPigment
           ? [
