import * as THREE from 'three'

<<<<<<< HEAD
import { createMaterials } from './materials'
import { createRenderTarget } from './targets'
import {
  ABSORPTION_CAPILLARY_RADIUS,
  ABSORPTION_CONTACT_ANGLE,
  ABSORPTION_MIN_LENGTH,
  ABSORPTION_SURFACE_TENSION,
  DEFAULT_ABSORB_EXPONENT,
  DEFAULT_ABSORB_MIN_FLUX,
  DEFAULT_ABSORB_TIME_OFFSET,
  DEFAULT_BINDER_PARAMS,
  DEFAULT_DT,
  PIGMENT_DIFFUSION_COEFF,
  SPH_BOUNDARY_DAMPING,
  SPH_ITERATIONS,
  SPH_MAX_PARTICLES,
  SPH_PARTICLE_MASS,
  SPH_PRESSURE_RELAXATION,
  SPH_REST_DENSITY,
  SPH_SMOOTHING_RADIUS,
  SPH_SPAWN_MULTIPLIER,
=======
import { createMaterials, createVelocityMaxMaterial } from './materials'
import { createFiberField, createPingPong, createRenderTarget } from './targets'
import {
  DEFAULT_BINDER_PARAMS,
  DEFAULT_DT,
  DEPOSITION_BASE,
  GRANULATION_SETTLE_RATE,
  GRANULATION_STRENGTH,
  HUMIDITY_INFLUENCE,
  PIGMENT_DIFFUSION_COEFF,
>>>>>>> ab4dd0bf
} from './constants'
import {
  type BinderParams,
  type BrushSettings,
  type MaterialMap,
<<<<<<< HEAD
  type SimulationParams,
} from './types'

const TWO_PI = Math.PI * 2
const EPSILON = 1e-6

=======
  type PingPongTarget,
  type SimulationParams,
} from './types'

// GPU-driven watercolor solver combining shallow-water flow, pigment transport, and paper optics.
// WatercolorSimulation coordinates all render passes and exposes a simple API.
>>>>>>> ab4dd0bf
export default class WatercolorSimulation {
  private readonly renderer: THREE.WebGLRenderer
  private readonly size: number
  private readonly materials: MaterialMap
  private readonly compositeTarget: THREE.WebGLRenderTarget
  private readonly scene: THREE.Scene
  private readonly camera: THREE.OrthographicCamera
  private readonly quad: THREE.Mesh<THREE.PlaneGeometry, THREE.RawShaderMaterial>
  private readonly depositData: Float32Array
  private readonly wetnessData: Float32Array
  private readonly depositTexture: THREE.DataTexture

  private readonly posX = new Float32Array(SPH_MAX_PARTICLES)
  private readonly posY = new Float32Array(SPH_MAX_PARTICLES)
  private readonly velX = new Float32Array(SPH_MAX_PARTICLES)
  private readonly velY = new Float32Array(SPH_MAX_PARTICLES)
  private readonly baseVelX = new Float32Array(SPH_MAX_PARTICLES)
  private readonly baseVelY = new Float32Array(SPH_MAX_PARTICLES)
  private readonly predPosX = new Float32Array(SPH_MAX_PARTICLES)
  private readonly predPosY = new Float32Array(SPH_MAX_PARTICLES)
  private readonly predVelX = new Float32Array(SPH_MAX_PARTICLES)
  private readonly predVelY = new Float32Array(SPH_MAX_PARTICLES)
  private readonly density = new Float32Array(SPH_MAX_PARTICLES)
  private readonly pressure = new Float32Array(SPH_MAX_PARTICLES)
  private readonly densityError = new Float32Array(SPH_MAX_PARTICLES)
  private readonly binder = new Float32Array(SPH_MAX_PARTICLES)
  private readonly binderNext = new Float32Array(SPH_MAX_PARTICLES)
  private readonly pigmentR = new Float32Array(SPH_MAX_PARTICLES)
  private readonly pigmentG = new Float32Array(SPH_MAX_PARTICLES)
  private readonly pigmentB = new Float32Array(SPH_MAX_PARTICLES)
  private readonly pigmentNextR = new Float32Array(SPH_MAX_PARTICLES)
  private readonly pigmentNextG = new Float32Array(SPH_MAX_PARTICLES)
  private readonly pigmentNextB = new Float32Array(SPH_MAX_PARTICLES)
  private readonly infiltration = new Float32Array(SPH_MAX_PARTICLES)
  private readonly absorbClock = new Float32Array(SPH_MAX_PARTICLES)
  private readonly mass = new Float32Array(SPH_MAX_PARTICLES)
  private readonly activeFlags = new Uint8Array(SPH_MAX_PARTICLES)

  private readonly activeList: number[] = []
  private readonly activeSlot = new Int32Array(SPH_MAX_PARTICLES)
  private readonly freeList: number[] = []

  private readonly gridResolution: number
  private readonly gridCellSize: number
  private readonly gridHead: Int32Array
  private readonly gridNext: Int32Array

  private readonly smoothingRadius = SPH_SMOOTHING_RADIUS
  private readonly smoothingRadius2 = SPH_SMOOTHING_RADIUS * SPH_SMOOTHING_RADIUS
  private readonly poly6Coeff: number
  private readonly spikyGradCoeff: number
  private readonly viscLaplacianCoeff: number
  private readonly restDensity = SPH_REST_DENSITY

  private binderSettings: BinderParams

  constructor(renderer: THREE.WebGLRenderer, size = 512) {
    if (!renderer.capabilities.isWebGL2) {
      throw new Error('WatercolorSimulation requires a WebGL2 context')
    }

    this.renderer = renderer
    this.size = size
    this.materials = createMaterials()

    this.scene = new THREE.Scene()
    this.camera = new THREE.OrthographicCamera(-1, 1, 1, -1, 0, 1)
<<<<<<< HEAD
    this.quad = new THREE.Mesh(new THREE.PlaneGeometry(2, 2), this.materials.zero)
    this.scene.add(this.quad)

    const textureType = renderer.capabilities.isWebGL2 ? THREE.FloatType : THREE.FloatType
    this.compositeTarget = createRenderTarget(size, textureType)

    this.depositData = new Float32Array(size * size * 4)
    this.wetnessData = new Float32Array(size * size)
    this.depositTexture = new THREE.DataTexture(
      this.depositData,
      size,
      size,
      THREE.RGBAFormat,
      THREE.FloatType,
    )
    this.depositTexture.wrapS = THREE.ClampToEdgeWrapping
    this.depositTexture.wrapT = THREE.ClampToEdgeWrapping
    this.depositTexture.magFilter = THREE.LinearFilter
    this.depositTexture.minFilter = THREE.LinearFilter
    this.depositTexture.colorSpace = THREE.NoColorSpace
    this.depositTexture.needsUpdate = true

    this.materials.composite.uniforms.uDeposits.value = this.depositTexture

=======

    this.materials = createMaterials(this.texelSize, this.fiberTexture)

    this.quad = new THREE.Mesh(new THREE.PlaneGeometry(2, 2), this.materials.zero)
    this.scene.add(this.quad)

    this.velocityMaxMaterial = createVelocityMaxMaterial(this.texelSize)
    this.velocityReductionTargets = this.createVelocityReductionTargets(size)
>>>>>>> ab4dd0bf
    this.binderSettings = { ...DEFAULT_BINDER_PARAMS }

    this.activeSlot.fill(-1)
    for (let i = SPH_MAX_PARTICLES - 1; i >= 0; i -= 1) {
      this.freeList.push(i)
      this.mass[i] = SPH_PARTICLE_MASS
      this.density[i] = this.restDensity
      this.infiltration[i] = ABSORPTION_MIN_LENGTH
    }

    this.gridCellSize = this.smoothingRadius
    this.gridResolution = Math.max(1, Math.ceil(1 / this.gridCellSize))
    this.gridHead = new Int32Array(this.gridResolution * this.gridResolution)
    this.gridNext = new Int32Array(SPH_MAX_PARTICLES)

    this.poly6Coeff = 4 / (Math.PI * Math.pow(this.smoothingRadius, 8))
    this.spikyGradCoeff = -30 / (Math.PI * Math.pow(this.smoothingRadius, 5))
    this.viscLaplacianCoeff = 40 / (Math.PI * Math.pow(this.smoothingRadius, 5))

    this.reset()
  }

  get outputTexture(): THREE.Texture {
    return this.compositeTarget.texture
  }

  splat(brush: BrushSettings) {
    const { center, radius, flow, type, color } = brush
    const spawnCount = Math.min(
      this.freeList.length,
      Math.max(1, Math.floor(flow * SPH_SPAWN_MULTIPLIER)),
    )

    for (let i = 0; i < spawnCount; i += 1) {
      const idx = this.freeList.pop()
      if (idx === undefined) break

      const angle = Math.random() * TWO_PI
      const r = radius * Math.sqrt(Math.random())
      const offsetX = r * Math.cos(angle)
      const offsetY = r * Math.sin(angle)
      const px = this.clamp01(center[0] + offsetX)
      const py = this.clamp01(center[1] + offsetY)

      const speed = 0.35 * flow
      const vx = speed * (Math.random() - 0.5)
      const vy = speed * (Math.random() - 0.5)
      const binderAmount = type === 'pigment' ? this.binderSettings.injection : 0

      this.addParticle(
        idx,
        px,
        py,
        vx,
        vy,
        binderAmount,
        type === 'pigment' ? color : [0, 0, 0],
      )
    }
  }

  step(params: SimulationParams, dt = DEFAULT_DT) {
    if (this.activeList.length === 0) {
      this.renderComposite()
      return
    }

    this.binderSettings = { ...params.binder }

    const substeps = this.determineSubsteps(params, dt)
    const subDt = dt / substeps

    for (let i = 0; i < substeps; i += 1) {
      this.integrate(subDt, params)
    }

    this.applyEvaporation(params.evap, dt)

    this.depositTexture.needsUpdate = true
    this.renderComposite()
  }

  reset() {
    this.activeList.length = 0
    this.freeList.length = 0
    this.activeSlot.fill(-1)
    this.activeFlags.fill(0)

    for (let i = SPH_MAX_PARTICLES - 1; i >= 0; i -= 1) {
      this.freeList.push(i)
      this.mass[i] = SPH_PARTICLE_MASS
      this.density[i] = this.restDensity
      this.velX[i] = 0
      this.velY[i] = 0
      this.binder[i] = 0
      this.pigmentR[i] = 0
      this.pigmentG[i] = 0
      this.pigmentB[i] = 0
      this.infiltration[i] = ABSORPTION_MIN_LENGTH
      this.absorbClock[i] = 0
    }

    this.depositData.fill(0)
    this.wetnessData.fill(0)
    this.depositTexture.needsUpdate = true

    this.renderToTarget(this.materials.zero, this.compositeTarget)
  }

  dispose() {
    this.quad.geometry.dispose()
    Object.values(this.materials).forEach((material) => material.dispose())
    this.compositeTarget.dispose()
    this.depositTexture.dispose()
  }

  private integrate(dt: number, params: SimulationParams) {
    this.computeExternalForces(dt, params)
    this.solvePressure(dt)
    this.applyDiffusion(dt)
    this.applyAbsorption(dt, params)
  }

  private computeExternalForces(dt: number, params: SimulationParams) {
    this.buildGrid(this.posX, this.posY)

    const gravity = params.grav
    const viscosity = params.visc
    const binderViscosity = this.binderSettings.viscosity
    const binderElasticity = this.binderSettings.elasticity

    for (let n = 0; n < this.activeList.length; n += 1) {
      const i = this.activeList[n]
      const px = this.posX[i]
      const py = this.posY[i]
      const vx = this.velX[i]
      const vy = this.velY[i]
      const binderI = this.binder[i]

      let ax = 0
      let ay = -gravity

      this.forEachNeighbor(i, this.posX, this.posY, (j, dx, dy, r2) => {
        if (r2 < EPSILON) return
        const r = Math.sqrt(r2)
        if (r >= this.smoothingRadius) return

        const binderJ = this.binder[j]
        const binderAvg = 0.5 * (binderI + binderJ)
        const densityJ = Math.max(this.density[j], this.restDensity)
        const invDensity = 1 / densityJ
        const massJ = this.mass[j]

        const laplacian = this.viscosityLaplacian(r)
        const viscCoeff = viscosity + binderAvg * binderViscosity
        const dvx = this.velX[j] - vx
        const dvy = this.velY[j] - vy
        ax += viscCoeff * massJ * dvx * laplacian * invDensity
        ay += viscCoeff * massJ * dvy * laplacian * invDensity

        if (binderAvg > EPSILON && r > EPSILON) {
          const gradBase = this.spikyGradient(r)
          const gradX = gradBase * (dx / r)
          const gradY = gradBase * (dy / r)
          ax += binderElasticity * binderAvg * massJ * gradX
          ay += binderElasticity * binderAvg * massJ * gradY
        }
      })

<<<<<<< HEAD
      this.baseVelX[i] = vx + dt * ax
      this.baseVelY[i] = vy + dt * ay
      this.predVelX[i] = this.baseVelX[i]
      this.predVelY[i] = this.baseVelY[i]
      this.predPosX[i] = px + dt * this.predVelX[i]
      this.predPosY[i] = py + dt * this.predVelY[i]
      this.enforceBounds(i, this.predPosX, this.predPosY, this.predVelX, this.predVelY)
    }
  }

  private solvePressure(dt: number) {
    let iterations = SPH_ITERATIONS
    const epsilon = 0.01 * this.restDensity

    while (iterations > 0) {
      iterations -= 1
      this.buildGrid(this.predPosX, this.predPosY)

      let maxError = 0
      for (let n = 0; n < this.activeList.length; n += 1) {
        const i = this.activeList[n]
        const massI = this.mass[i]
        let rho = massI * this.poly6(0)

        this.forEachNeighbor(i, this.predPosX, this.predPosY, (j, dx, dy, r2) => {
          const kernel = this.poly6(r2)
          rho += this.mass[j] * kernel
        })

        this.density[i] = rho
        const error = Math.max(rho - this.restDensity, 0)
        this.densityError[i] = error
        if (error > maxError) maxError = error
      }

      if (maxError < epsilon) break

      for (let n = 0; n < this.activeList.length; n += 1) {
        const i = this.activeList[n]
        this.pressure[i] += SPH_PRESSURE_RELAXATION * this.densityError[i]
      }

      for (let n = 0; n < this.activeList.length; n += 1) {
        const i = this.activeList[n]
        const densityI = Math.max(this.density[i], this.restDensity)
        const invDensityI2 = 1 / (densityI * densityI)

        let ax = 0
        let ay = 0

        this.forEachNeighbor(i, this.predPosX, this.predPosY, (j, dx, dy, r2) => {
          if (r2 < EPSILON) return
          const r = Math.sqrt(r2)
          if (r >= this.smoothingRadius) return

          const densityJ = Math.max(this.density[j], this.restDensity)
          const invDensityJ2 = 1 / (densityJ * densityJ)
          const gradBase = this.spikyGradient(r)
          if (Math.abs(gradBase) < EPSILON) return

          const gradX = gradBase * (dx / r)
          const gradY = gradBase * (dy / r)
          const pressureTerm =
            this.pressure[i] * invDensityI2 + this.pressure[j] * invDensityJ2

          ax -= this.mass[j] * pressureTerm * gradX
          ay -= this.mass[j] * pressureTerm * gradY
        })

        this.predVelX[i] = this.baseVelX[i] + dt * ax
        this.predVelY[i] = this.baseVelY[i] + dt * ay
        this.predPosX[i] = this.posX[i] + dt * this.predVelX[i]
        this.predPosY[i] = this.posY[i] + dt * this.predVelY[i]
        this.enforceBounds(i, this.predPosX, this.predPosY, this.predVelX, this.predVelY)
      }
    }

    for (let n = 0; n < this.activeList.length; n += 1) {
      const i = this.activeList[n]
      this.velX[i] = this.predVelX[i]
      this.velY[i] = this.predVelY[i]
      this.posX[i] = this.predPosX[i]
      this.posY[i] = this.predPosY[i]
    }
  }

  private applyDiffusion(dt: number) {
    this.buildGrid(this.posX, this.posY)

    const pigmentDiffusion = PIGMENT_DIFFUSION_COEFF
    const binderDiffusion = this.binderSettings.diffusion
    const binderDecay = this.binderSettings.decay

    for (let n = 0; n < this.activeList.length; n += 1) {
      const i = this.activeList[n]
      const binderI = this.binder[i]

      let diffR = 0
      let diffG = 0
      let diffB = 0
      let diffBinder = 0

      this.forEachNeighbor(i, this.posX, this.posY, (j, dx, dy, r2) => {
        if (r2 < EPSILON) return
        const r = Math.sqrt(r2)
        if (r >= this.smoothingRadius) return
        const laplacian = this.viscosityLaplacian(r)
        const weight = this.mass[j] / Math.max(this.density[j], this.restDensity)

        diffR += weight * (this.pigmentR[j] - this.pigmentR[i]) * laplacian
        diffG += weight * (this.pigmentG[j] - this.pigmentG[i]) * laplacian
        diffB += weight * (this.pigmentB[j] - this.pigmentB[i]) * laplacian
        diffBinder += weight * (this.binder[j] - binderI) * laplacian
=======
  // Share the same uniform assignments across the different absorb passes.
  private assignAbsorbUniforms(
    material: THREE.RawShaderMaterial,
    absorb: number,
    evap: number,
    edge: number,
    settle: number,
    beta: number,
    humidity: number,
    granStrength: number,
    backrunStrength: number,
    absorbTime: number,
    timeOffset: number,
    absorbFloor: number,
  ) {
    const uniforms = material.uniforms as Record<string, THREE.IUniform>
    uniforms.uHeight.value = this.targets.H.read.texture
    uniforms.uPigment.value = this.targets.C.read.texture
    uniforms.uWet.value = this.targets.W.read.texture
    uniforms.uDeposits.value = this.targets.DEP.read.texture
    if (uniforms.uSettled) uniforms.uSettled.value = this.targets.S.read.texture
    uniforms.uAbsorb.value = absorb
    uniforms.uEvap.value = evap
    uniforms.uEdge.value = edge
    uniforms.uDepBase.value = DEPOSITION_BASE
    if (uniforms.uBeta) uniforms.uBeta.value = beta
    if (uniforms.uHumidity) uniforms.uHumidity.value = humidity
    if (uniforms.uSettle) uniforms.uSettle.value = settle
    if (uniforms.uGranStrength) uniforms.uGranStrength.value = granStrength
    if (uniforms.uBackrunStrength) uniforms.uBackrunStrength.value = backrunStrength
    if (uniforms.uAbsorbTime) uniforms.uAbsorbTime.value = absorbTime
    if (uniforms.uAbsorbTimeOffset) uniforms.uAbsorbTimeOffset.value = timeOffset
    if (uniforms.uAbsorbFloor) uniforms.uAbsorbFloor.value = absorbFloor
  }

  private createVelocityReductionTargets(size: number): THREE.WebGLRenderTarget[] {
    const targets: THREE.WebGLRenderTarget[] = []
    let currentSize = size
    while (currentSize > 1) {
      currentSize = Math.max(1, currentSize >> 1)
      const target = new THREE.WebGLRenderTarget(currentSize, currentSize, {
        type: THREE.FloatType,
        format: THREE.RGBAFormat,
        depthBuffer: false,
        stencilBuffer: false,
        magFilter: THREE.NearestFilter,
        minFilter: THREE.NearestFilter,
>>>>>>> ab4dd0bf
      })

      this.pigmentNextR[i] = this.pigmentR[i] + pigmentDiffusion * diffR * dt
      this.pigmentNextG[i] = this.pigmentG[i] + pigmentDiffusion * diffG * dt
      this.pigmentNextB[i] = this.pigmentB[i] + pigmentDiffusion * diffB * dt
      this.binderNext[i] = binderI + binderDiffusion * diffBinder * dt - binderDecay * binderI * dt

      if (!Number.isFinite(this.pigmentNextR[i])) this.pigmentNextR[i] = this.pigmentR[i]
      if (!Number.isFinite(this.pigmentNextG[i])) this.pigmentNextG[i] = this.pigmentG[i]
      if (!Number.isFinite(this.pigmentNextB[i])) this.pigmentNextB[i] = this.pigmentB[i]
      if (!Number.isFinite(this.binderNext[i])) this.binderNext[i] = binderI

      this.pigmentNextR[i] = THREE.MathUtils.clamp(this.pigmentNextR[i], 0, 1.5)
      this.pigmentNextG[i] = THREE.MathUtils.clamp(this.pigmentNextG[i], 0, 1.5)
      this.pigmentNextB[i] = THREE.MathUtils.clamp(this.pigmentNextB[i], 0, 1.5)
      this.binderNext[i] = THREE.MathUtils.clamp(this.binderNext[i], 0, 1)
    }

    for (let n = 0; n < this.activeList.length; n += 1) {
      const i = this.activeList[n]
      this.pigmentR[i] = this.pigmentNextR[i]
      this.pigmentG[i] = this.pigmentNextG[i]
      this.pigmentB[i] = this.pigmentNextB[i]
      this.binder[i] = this.binderNext[i]
    }
  }

  private applyAbsorption(dt: number, params: SimulationParams) {
    const capillaryRadius = ABSORPTION_CAPILLARY_RADIUS
    const surfaceTension = ABSORPTION_SURFACE_TENSION
    const contactCos = Math.cos(ABSORPTION_CONTACT_ANGLE)
    const capillaryPressure = (2 * surfaceTension * contactCos) / capillaryRadius

    const absorbExponent = params.absorbExponent ?? DEFAULT_ABSORB_EXPONENT
    const absorbOffset = params.absorbTimeOffset ?? DEFAULT_ABSORB_TIME_OFFSET
    const absorbFloor = params.absorbMinFlux ?? DEFAULT_ABSORB_MIN_FLUX

    const removalIndices: number[] = []

    for (let n = 0; n < this.activeList.length; n += 1) {
      const i = this.activeList[n]
      const px = this.posX[i]
      const py = this.posY[i]
      const cell = this.sampleWetnessCell(px, py)
      const humidity = this.wetnessData[cell]

      const binderFactor = this.binder[i]
      const viscosity = Math.max(params.visc + binderFactor * this.binderSettings.viscosity, 1e-4)
      const l = Math.max(this.infiltration[i], ABSORPTION_MIN_LENGTH)
      const hydro = (this.density[i] / this.restDensity) * params.grav * 0.015
      const infiltrationRate = (capillaryRadius * capillaryRadius * (hydro + capillaryPressure)) /
        (8 * viscosity * l)

      const time = this.absorbClock[i] + 0.5 * dt
      const timeFactor = params.stateAbsorption ? 1 / Math.sqrt(time + absorbOffset) : 1
      const humidityFactor = params.stateAbsorption
        ? Math.pow(Math.max(1 - humidity, 0), absorbExponent)
        : 1

      const absorbStrength = Math.max(absorbFloor, params.absorb * humidityFactor * timeFactor)
      const flux = Math.max(0, absorbStrength * infiltrationRate)
      const massLoss = flux * dt * this.mass[i]

      this.absorbClock[i] += dt
      this.infiltration[i] = l + infiltrationRate * dt

      if (massLoss <= EPSILON) continue

      const particleMass = this.mass[i]
      const fraction = THREE.MathUtils.clamp(massLoss / particleMass, 0, 0.95)
      if (fraction <= EPSILON) continue

      const lossR = this.pigmentR[i] * fraction
      const lossG = this.pigmentG[i] * fraction
      const lossB = this.pigmentB[i] * fraction
      this.mass[i] = Math.max(particleMass - massLoss, 0)
      this.pigmentR[i] -= lossR
      this.pigmentG[i] -= lossG
      this.pigmentB[i] -= lossB
      this.binder[i] *= 1 - fraction

      this.depositPigment(px, py, lossR, lossG, lossB, params.edge, params.granulation)
      this.wetnessData[cell] = THREE.MathUtils.clamp(this.wetnessData[cell] + fraction, 0, 1.25)

      if (this.mass[i] <= 0.15 * SPH_PARTICLE_MASS) {
        removalIndices.push(i)
      }
    }

    for (let i = 0; i < removalIndices.length; i += 1) {
      this.removeParticle(removalIndices[i])
    }
  }

  private applyEvaporation(rate: number, dt: number) {
    if (rate <= EPSILON) return
    const decay = rate * dt
    for (let i = 0; i < this.wetnessData.length; i += 1) {
      const w = this.wetnessData[i]
      if (w <= 0) continue
      this.wetnessData[i] = Math.max(0, w - decay * (0.35 + w))
    }
  }

  private depositPigment(
    x: number,
    y: number,
    r: number,
    g: number,
    b: number,
    edgeStrength: number,
    granulation: boolean,
  ) {
    const ix = Math.min(this.size - 1, Math.max(0, Math.floor(x * this.size)))
    const iy = Math.min(this.size - 1, Math.max(0, Math.floor(y * this.size)))
    const idx = (iy * this.size + ix) * 4

    const edgeBoost = 1 + 0.5 * edgeStrength
    const grain = granulation ? 0.85 + 0.3 * (Math.random() - 0.5) : 1
    const scale = edgeBoost * grain

    this.depositData[idx + 0] = Math.min(this.depositData[idx + 0] + r * scale, 4)
    this.depositData[idx + 1] = Math.min(this.depositData[idx + 1] + g * scale, 4)
    this.depositData[idx + 2] = Math.min(this.depositData[idx + 2] + b * scale, 4)
    this.depositData[idx + 3] = 1
  }

  private addParticle(
    index: number,
    x: number,
    y: number,
    vx: number,
    vy: number,
    binderAmount: number,
    pigment: [number, number, number],
  ) {
    this.posX[index] = x
    this.posY[index] = y
    this.velX[index] = vx
    this.velY[index] = vy
    this.mass[index] = SPH_PARTICLE_MASS
    this.density[index] = this.restDensity
    this.pressure[index] = 0
    this.binder[index] = THREE.MathUtils.clamp(binderAmount, 0, 1)
    this.pigmentR[index] = pigment[0]
    this.pigmentG[index] = pigment[1]
    this.pigmentB[index] = pigment[2]
    this.infiltration[index] = ABSORPTION_MIN_LENGTH
    this.absorbClock[index] = 0

    this.activeFlags[index] = 1
    this.activeSlot[index] = this.activeList.length
    this.activeList.push(index)
  }

  private removeParticle(index: number) {
    if (!this.activeFlags[index]) return
    const slot = this.activeSlot[index]
    if (slot < 0) return

    const lastIndex = this.activeList.pop()
    if (lastIndex === undefined) return

    if (lastIndex !== index) {
      this.activeList[slot] = lastIndex
      this.activeSlot[lastIndex] = slot
    }

    this.activeFlags[index] = 0
    this.activeSlot[index] = -1
    this.freeList.push(index)

    this.mass[index] = SPH_PARTICLE_MASS
    this.density[index] = this.restDensity
    this.velX[index] = 0
    this.velY[index] = 0
    this.binder[index] = 0
    this.pigmentR[index] = 0
    this.pigmentG[index] = 0
    this.pigmentB[index] = 0
    this.infiltration[index] = ABSORPTION_MIN_LENGTH
    this.absorbClock[index] = 0
  }

<<<<<<< HEAD
  private buildGrid(posX: Float32Array, posY: Float32Array) {
    this.gridHead.fill(-1)
    for (let n = 0; n < this.activeList.length; n += 1) {
      const i = this.activeList[n]
      const cx = this.gridCoordinate(posX[i])
      const cy = this.gridCoordinate(posY[i])
      const cell = cy * this.gridResolution + cx
      this.gridNext[i] = this.gridHead[cell]
      this.gridHead[cell] = i
    }
  }

  private forEachNeighbor(
    index: number,
    posX: Float32Array,
    posY: Float32Array,
    handler: (neighbor: number, dx: number, dy: number, r2: number) => void,
  ) {
    const cx = this.gridCoordinate(posX[index])
    const cy = this.gridCoordinate(posY[index])

    for (let oy = -1; oy <= 1; oy += 1) {
      const ny = cy + oy
      if (ny < 0 || ny >= this.gridResolution) continue
      for (let ox = -1; ox <= 1; ox += 1) {
        const nx = cx + ox
        if (nx < 0 || nx >= this.gridResolution) continue
        const cell = ny * this.gridResolution + nx
        let j = this.gridHead[cell]
        while (j !== -1) {
          if (j !== index) {
            const dx = posX[index] - posX[j]
            const dy = posY[index] - posY[j]
            const r2 = dx * dx + dy * dy
            if (r2 < this.smoothingRadius2) {
              handler(j, dx, dy, r2)
            }
          }
          j = this.gridNext[j]
        }
      }
    }
  }

  private enforceBounds(
    index: number,
    posX: Float32Array,
    posY: Float32Array,
    velX: Float32Array,
    velY: Float32Array,
  ) {
    let px = posX[index]
    let py = posY[index]
    let vx = velX[index]
    let vy = velY[index]

    if (px < 0) {
      px = 0
      vx *= -SPH_BOUNDARY_DAMPING
    } else if (px > 1) {
      px = 1
      vx *= -SPH_BOUNDARY_DAMPING
    }

    if (py < 0) {
      py = 0
      vy *= -SPH_BOUNDARY_DAMPING
    } else if (py > 1) {
      py = 1
      vy *= -SPH_BOUNDARY_DAMPING
    }

    posX[index] = px
    posY[index] = py
    velX[index] = vx
    velY[index] = vy
  }

  private determineSubsteps(params: SimulationParams, dt: number): number {
    const maxSteps = Math.max(1, Math.floor(params.maxSubsteps))
    if (maxSteps <= 1) return 1

    const maxSpeed = this.computeMaxSpeed()
    if (maxSpeed <= EPSILON) return 1

    const maxDt = (params.cfl * this.smoothingRadius) / maxSpeed
    if (!Number.isFinite(maxDt) || maxDt <= 0) return 1

    const needed = Math.ceil(dt / maxDt)
    if (needed <= 1) return 1

    return Math.min(maxSteps, Math.max(1, needed))
  }

  private computeMaxSpeed(): number {
    let maxSpeed = 0
    for (let n = 0; n < this.activeList.length; n += 1) {
      const i = this.activeList[n]
      const speed = Math.hypot(this.velX[i], this.velY[i])
      if (speed > maxSpeed) maxSpeed = speed
    }
    return maxSpeed
  }

  private renderComposite() {
    this.renderToTarget(this.materials.composite, this.compositeTarget)
  }

  private renderToTarget(
    material: THREE.RawShaderMaterial,
    target: THREE.WebGLRenderTarget | null,
  ) {
    const previousTarget = this.renderer.getRenderTarget()
    const previousAutoClear = this.renderer.autoClear
    this.renderer.autoClear = false
    this.quad.material = material
    this.renderer.setRenderTarget(target)
    this.renderer.render(this.scene, this.camera)
    this.renderer.setRenderTarget(previousTarget)
    this.renderer.autoClear = previousAutoClear
  }

  private clamp01(value: number): number {
    return Math.min(1, Math.max(0, value))
  }

  private gridCoordinate(value: number): number {
    return Math.min(this.gridResolution - 1, Math.max(0, Math.floor(value / this.gridCellSize)))
  }

  private sampleWetnessCell(x: number, y: number): number {
    const ix = Math.min(this.size - 1, Math.max(0, Math.floor(x * this.size)))
    const iy = Math.min(this.size - 1, Math.max(0, Math.floor(y * this.size)))
    return iy * this.size + ix
  }

  private poly6(r2: number): number {
    if (r2 >= this.smoothingRadius2) return 0
    const diff = this.smoothingRadius2 - r2
    return this.poly6Coeff * diff * diff * diff
  }

  private spikyGradient(r: number): number {
    if (r <= 0 || r >= this.smoothingRadius) return 0
    const diff = this.smoothingRadius - r
    return this.spikyGradCoeff * diff * diff
  }

  private viscosityLaplacian(r: number): number {
    if (r >= this.smoothingRadius) return 0
    return this.viscLaplacianCoeff * (this.smoothingRadius - r)
  }
}

=======
>>>>>>> ab4dd0bf
export type { BrushType, BrushSettings, SimulationParams, BinderParams } from './types'
export {
  DEFAULT_BINDER_PARAMS,
  DEFAULT_ABSORB_EXPONENT,
  DEFAULT_ABSORB_TIME_OFFSET,
  DEFAULT_ABSORB_MIN_FLUX,
} from './constants'<|MERGE_RESOLUTION|>--- conflicted
+++ resolved
@@ -1,6 +1,6 @@
 import * as THREE from 'three'
 
-<<<<<<< HEAD
+
 import { createMaterials } from './materials'
 import { createRenderTarget } from './targets'
 import {
@@ -22,38 +22,17 @@
   SPH_REST_DENSITY,
   SPH_SMOOTHING_RADIUS,
   SPH_SPAWN_MULTIPLIER,
-=======
-import { createMaterials, createVelocityMaxMaterial } from './materials'
-import { createFiberField, createPingPong, createRenderTarget } from './targets'
-import {
-  DEFAULT_BINDER_PARAMS,
-  DEFAULT_DT,
-  DEPOSITION_BASE,
-  GRANULATION_SETTLE_RATE,
-  GRANULATION_STRENGTH,
-  HUMIDITY_INFLUENCE,
-  PIGMENT_DIFFUSION_COEFF,
->>>>>>> ab4dd0bf
 } from './constants'
 import {
   type BinderParams,
   type BrushSettings,
   type MaterialMap,
-<<<<<<< HEAD
   type SimulationParams,
 } from './types'
 
 const TWO_PI = Math.PI * 2
 const EPSILON = 1e-6
 
-=======
-  type PingPongTarget,
-  type SimulationParams,
-} from './types'
-
-// GPU-driven watercolor solver combining shallow-water flow, pigment transport, and paper optics.
-// WatercolorSimulation coordinates all render passes and exposes a simple API.
->>>>>>> ab4dd0bf
 export default class WatercolorSimulation {
   private readonly renderer: THREE.WebGLRenderer
   private readonly size: number
@@ -121,7 +100,6 @@
 
     this.scene = new THREE.Scene()
     this.camera = new THREE.OrthographicCamera(-1, 1, 1, -1, 0, 1)
-<<<<<<< HEAD
     this.quad = new THREE.Mesh(new THREE.PlaneGeometry(2, 2), this.materials.zero)
     this.scene.add(this.quad)
 
@@ -145,17 +123,7 @@
     this.depositTexture.needsUpdate = true
 
     this.materials.composite.uniforms.uDeposits.value = this.depositTexture
-
-=======
-
-    this.materials = createMaterials(this.texelSize, this.fiberTexture)
-
-    this.quad = new THREE.Mesh(new THREE.PlaneGeometry(2, 2), this.materials.zero)
-    this.scene.add(this.quad)
-
-    this.velocityMaxMaterial = createVelocityMaxMaterial(this.texelSize)
-    this.velocityReductionTargets = this.createVelocityReductionTargets(size)
->>>>>>> ab4dd0bf
+    
     this.binderSettings = { ...DEFAULT_BINDER_PARAMS }
 
     this.activeSlot.fill(-1)
@@ -325,7 +293,6 @@
         }
       })
 
-<<<<<<< HEAD
       this.baseVelX[i] = vx + dt * ax
       this.baseVelY[i] = vy + dt * ay
       this.predVelX[i] = this.baseVelX[i]
@@ -439,55 +406,6 @@
         diffG += weight * (this.pigmentG[j] - this.pigmentG[i]) * laplacian
         diffB += weight * (this.pigmentB[j] - this.pigmentB[i]) * laplacian
         diffBinder += weight * (this.binder[j] - binderI) * laplacian
-=======
-  // Share the same uniform assignments across the different absorb passes.
-  private assignAbsorbUniforms(
-    material: THREE.RawShaderMaterial,
-    absorb: number,
-    evap: number,
-    edge: number,
-    settle: number,
-    beta: number,
-    humidity: number,
-    granStrength: number,
-    backrunStrength: number,
-    absorbTime: number,
-    timeOffset: number,
-    absorbFloor: number,
-  ) {
-    const uniforms = material.uniforms as Record<string, THREE.IUniform>
-    uniforms.uHeight.value = this.targets.H.read.texture
-    uniforms.uPigment.value = this.targets.C.read.texture
-    uniforms.uWet.value = this.targets.W.read.texture
-    uniforms.uDeposits.value = this.targets.DEP.read.texture
-    if (uniforms.uSettled) uniforms.uSettled.value = this.targets.S.read.texture
-    uniforms.uAbsorb.value = absorb
-    uniforms.uEvap.value = evap
-    uniforms.uEdge.value = edge
-    uniforms.uDepBase.value = DEPOSITION_BASE
-    if (uniforms.uBeta) uniforms.uBeta.value = beta
-    if (uniforms.uHumidity) uniforms.uHumidity.value = humidity
-    if (uniforms.uSettle) uniforms.uSettle.value = settle
-    if (uniforms.uGranStrength) uniforms.uGranStrength.value = granStrength
-    if (uniforms.uBackrunStrength) uniforms.uBackrunStrength.value = backrunStrength
-    if (uniforms.uAbsorbTime) uniforms.uAbsorbTime.value = absorbTime
-    if (uniforms.uAbsorbTimeOffset) uniforms.uAbsorbTimeOffset.value = timeOffset
-    if (uniforms.uAbsorbFloor) uniforms.uAbsorbFloor.value = absorbFloor
-  }
-
-  private createVelocityReductionTargets(size: number): THREE.WebGLRenderTarget[] {
-    const targets: THREE.WebGLRenderTarget[] = []
-    let currentSize = size
-    while (currentSize > 1) {
-      currentSize = Math.max(1, currentSize >> 1)
-      const target = new THREE.WebGLRenderTarget(currentSize, currentSize, {
-        type: THREE.FloatType,
-        format: THREE.RGBAFormat,
-        depthBuffer: false,
-        stencilBuffer: false,
-        magFilter: THREE.NearestFilter,
-        minFilter: THREE.NearestFilter,
->>>>>>> ab4dd0bf
       })
 
       this.pigmentNextR[i] = this.pigmentR[i] + pigmentDiffusion * diffR * dt
@@ -672,7 +590,6 @@
     this.absorbClock[index] = 0
   }
 
-<<<<<<< HEAD
   private buildGrid(posX: Float32Array, posY: Float32Array) {
     this.gridHead.fill(-1)
     for (let n = 0; n < this.activeList.length; n += 1) {
@@ -827,8 +744,6 @@
   }
 }
 
-=======
->>>>>>> ab4dd0bf
 export type { BrushType, BrushSettings, SimulationParams, BinderParams } from './types'
 export {
   DEFAULT_BINDER_PARAMS,
