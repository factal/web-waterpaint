--- conflicted
+++ resolved
@@ -104,25 +104,8 @@
 
   // Inject water or pigment into the simulation at a given position.
   splat(brush: BrushSettings) {
-<<<<<<< HEAD
     this.splatBatch([brush])
   }
-=======
-    const {
-      center,
-      radius,
-      flow,
-      type,
-      color,
-      dryness = 0,
-      dryThreshold,
-      lowSolvent = 0,
-      binderBoost = 1,
-      pigmentBoost = 1,
-      depositBoost,
-    } = brush
-    const toolType = type === 'water' ? 0 : 1
->>>>>>> 870ff566
 
   splatBatch(brushes: BrushSettings[]) {
     if (brushes.length === 0) return
