--- conflicted
+++ resolved
@@ -1,6 +1,5 @@
 # Watercolor Simulation Overview
 
-<<<<<<< HEAD
 The watercolor solver now follows the physical model described in *Realistic Paint Simulation Based on Fluidity, Diffusion, and Absorption*. A predictive–corrective SPH (PCISPH) integrator evolves a mixture of solvent and paint particles, each particle carries pigment concentration and binder content, and the resulting deposition is shaded through a Kubelka–Munk composite pass.
 
 ## Simulation State
@@ -58,98 +57,11 @@
 - **Drying** – `absorb`, `absorbExponent`, `absorbTimeOffset`, `absorbMinFlux`, and `stateAbsorption` tune the Lucas–Washburn flux, while `evap` drives wetness decay.
 - **Binder** – Passed directly to `binderSettings` to control viscoelastic response.
 - **Edge & granulation** – Influence deposition intensity and whether noise modulates pigment buildup.
-=======
-The watercolor system couples a shallow-water solver with pigment transport, paper diffusion, and optical compositing. The GPU pipeline is orchestrated from `lib/watercolor/WatercolorSimulation.ts`, while supporting modules provide shader sources, material factories, render-target utilities, and shared constants.
-
-## Simulation Targets
-
-| Target | Layout | Purpose |
-| ------ | ------ | ------- |
-| `H` | ping-pong RGBA16F | Water height (R). |
-| `UV` | ping-pong RGBA16F | Surface velocity (RG). |
-| `C` | ping-pong RGBA16F | Dissolved pigment carried by the flow (RGB). |
-| `B` | ping-pong RGBA16F | Viscoelastic binder concentration (R). |
-| `DEP` | ping-pong RGBA16F | Pigment deposited on the paper (RGB). |
-| `W` | ping-pong RGBA16F | Paper wetness / retained moisture (R). |
-| `S` | ping-pong RGBA16F | Settled pigment reservoir used for granulation (RGB). |
-| `KM` | single RGBA16F | Kubelka–Munk composite colour rendered to screen. |
-
-All simulation textures use half floats so they remain filterable on WebGL2.
-
-## Frame Pipeline
-
-1. **Brush splat** – Water, binder, and optional pigment are injected using Gaussian falloffs. Radial velocity impulses emulate brush agitation.
-2. **Binder evolution** – The viscoelastic binder field is advected with the flow, diffused, and damped. Binder gradients feed the `binderForces` pass, which applies elastic spring forces and viscosity-dependent damping to the velocity field.
-3. **Pressure projection** – Stam (1999) projection solves a Poisson equation to enforce incompressibility before the next transport step.
-4. **Fluid transport** – Semi-Lagrangian advection updates velocity (with slope-driven gravity), water height (including binder buoyancy), and dissolved pigment.
-5. **Pigment diffusion** – A dedicated Fickian diffusion pass integrates `∂C/∂t = D∇²C`, ensuring pigment blurs even in stagnant water. The coefficient is exposed through the simulation constants.
-6. **Absorption, evaporation, and granulation** – The absorb suite reads the current state and returns updated `H`, `C`, `DEP`, `W`, and `S`. Lucas–Washburn dynamics drive absorption using `A = A₀·(1 - w)^{β}` with `β = 0.5` and a temporal decay term `1 / √(t + t₀)`. Edge gradients add blooms, while pigment settling feeds the granulation buffer.
-7. **Paper diffusion** – Moisture diffuses anisotropically along a procedural fibre field, keeping wet edges alive and replenishing drier paper with a portion of the absorbed water.
-8. **Kubelka–Munk composite** – Deposited pigment is converted into optical coefficients and shaded against the paper colour with a finite-thickness KM approximation.
-
-## Viscoelastic Binder Field
-
-The binder state (`B`) models the elastic, viscous behaviour of heavy paint media. Each substep performs:
-
-- **Advection & diffusion:** Binder is transported with the velocity field and diffused to avoid numerical clumping.
-- **Decay:** A configurable decay term lets binder relax over time.
-- **Elastic feedback:** Gradients of the binder field are converted into spring forces that pull the velocity back toward prior strokes, imitating stringy, paste-like behaviour.
-- **Damping:** Binder concentration modulates velocity damping, yielding slower, heavier motion in pigment-rich regions.
-
-Binder parameters (injection, diffusion, decay, elasticity, viscosity, buoyancy) are exposed through `SimulationParams.binder` and default to the values listed in `constants.ts`.
-
-## Pigment Diffusion
-
-Watercolor pigments bleed even without bulk flow. The `diffusePigment` pass evaluates a four-neighbour Laplacian on the dissolved pigment buffer and integrates it with an adjustable diffusion coefficient. The pass runs every substep immediately after advection so the absorbed pigment sees the latest blurred concentrations. The coefficient can be tuned in `constants.ts` or overridden at runtime.
-
-## Lucas–Washburn Absorption
-
-Absorption now follows the Lucas–Washburn law. The absorb shader applies:
-
-- **Humidity power law:** `humidityFactor = (1 - w)^{β}` with `β = 0.5` accentuates rapid uptake on dry paper and softens as the sheet saturates.
-- **Temporal decay:** `A₀` is multiplied by `1 / √(t + t₀)` so absorption slows naturally as the wetting front propagates.
-- **Flux floor:** A configurable minimum flux prevents the system from stalling numerically once the film becomes extremely thin.
-
-Evaporation retains its humidity coupling, and granulation/backrun logic now runs against the diffusion-updated pigment field, producing softer, more organic blooms.
-
-## Granulation Reservoir (`S`)
-
-Settled pigment accumulates into the `S` buffer before it bonds to the paper. Deposition draws proportionally from both dissolved (`C`) and settled (`S`) pigment, letting heavy particles migrate toward ridges and edges, reproducing the characteristic grain of traditional watercolour washes.
 
 ## Module Layout
->>>>>>> ab4dd0bf
 
-- `WatercolorSimulation.ts` – High-level orchestrator that manages render targets, invokes render passes, and exposes the public API.
-- `shaders.ts` – All GLSL source strings grouped by pass.
-- `materials.ts` – Factories for RawShaderMaterials plus the velocity-max helper material.
-- `targets.ts` – Utilities for consistent render-target construction and procedural fibre generation.
-- `constants.ts` – Shared numeric constants, pigment coefficients, and default parameter sets.
-- `types.ts` – TypeScript definitions for brushes, binders, simulation parameters, and ping-pong targets.
 
-<<<<<<< HEAD
 - Solenthaler, B., Pajarola, R. “Predictive-Corrective Incompressible SPH.” ACM SIGGRAPH 2009.
 - Mi You et al. “Realistic Paint Simulation Based on Fluidity, Diffusion, and Absorption.” *Computer Animation and Virtual Worlds*, 2013.
 - Stam, J. “Stable Fluids.” SIGGRAPH 1999 (for historical context).
-- Lucas, R. (1918), Washburn, E. W. (1921). “Capillary flow in porous media.”
-=======
-The separation keeps `WatercolorSimulation` focused on sequencing while shader details and reusable helpers live beside their concerns.
-
-## Parameter Controls
-
-Leva panels in the demo map directly to `SimulationParams` fields:
-
-- **Brush** – Tool selection, radius, and flow, mapped to the splat shaders.
-- **Drying & Deposits** – Base absorption (`A₀`), evaporation (`E₀`), edge bias, bloom strength, and flux clamps.
-- **Flow Dynamics** – Gravity, viscosity, CFL safety factor, and maximum adaptive substeps.
-- **Binder** – Runtime overrides for binder injection, diffusion, decay, elasticity, viscosity, and buoyancy.
-- **Brush Reservoir** – Water/pigment capacities and per-stamp consumption rates.
-- **Simulation Features** – Toggles for state-dependent absorption and granulation for debugging.
-
-## References
-
-- Stam, J. *Stable Fluids*, SIGGRAPH 1999.
-- Curtis, C., Anderson, S., Seims, J. *Computer Generated Watercolor*, SIGGRAPH 1997.
-- Deegan, R. D. et al. *Capillary flow as the cause of ring stains from dried liquid drops*, Nature 1997.
-- Kubelka, P., Munk, F. *Ein Beitrag zur Optik der Farbanstriche*, 1931.
-- Lucas, R. (1918), Washburn, E. W. (1921). *Capillary flow in porous media*.
->>>>>>> ab4dd0bf
+- Lucas, R. (1918), Washburn, E. W. (1921). “Capillary flow in porous media.”