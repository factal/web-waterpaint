export const FULLSCREEN_VERTEX = `
in vec3 position;
in vec2 uv;
out vec2 vUv;
void main() {
  vUv = uv;
  gl_Position = vec4(position.xy, 0.0, 1.0);
}
`

export const ZERO_FRAGMENT = `
precision highp float;
in vec2 vUv;
out vec4 fragColor;
void main() {
  fragColor = vec4(0.0);
}
`

export const SPLAT_COMMON = `
precision highp float;
in vec2 vUv;
out vec4 fragColor;
uniform sampler2D uSource;
uniform vec2 uCenter;
uniform float uRadius;
uniform float uFlow;
uniform sampler2D uPaperHeight;
uniform float uDryThreshold;
uniform float uDryInfluence;
float splatFalloff(vec2 uv, float radius) {
  vec2 delta = uv - uCenter;
  float r = max(radius, 1e-6);
  return exp(-9.0 * dot(delta, delta) / (r * r + 1e-6));
}
float paperDryGate(vec2 uv, float flow) {
  float height = texture(uPaperHeight, uv).r;
  float wetness = clamp(flow, 0.0, 1.0);
  float dryMix = clamp(uDryInfluence, 0.0, 1.0);
  float feather = mix(0.03, 0.18, 1.0 - wetness);
  float ramp = smoothstep(uDryThreshold - feather, uDryThreshold + feather, height);
  return mix(1.0, 1.0 - ramp, dryMix);
}
`

export const SPLAT_HEIGHT_FRAGMENT = `
${SPLAT_COMMON}
uniform float uToolType;
void main() {
  vec4 src = texture(uSource, vUv);
  float fall = splatFalloff(vUv, uRadius);
  float gate = paperDryGate(vUv, uFlow);
  float waterMul = mix(1.0, 0.7, step(0.5, uToolType));
  src.r += waterMul * uFlow * fall * gate;
  fragColor = vec4(src.r, 0.0, 0.0, 1.0);
}
`

export const SPLAT_VELOCITY_FRAGMENT = `
${SPLAT_COMMON}
void main() {
  vec4 src = texture(uSource, vUv);
  vec2 delta = vUv - uCenter;
  float fall = splatFalloff(vUv, uRadius);
  float gate = paperDryGate(vUv, uFlow);
  float len = length(delta);
  vec2 dir = len > 1e-6 ? delta / len : vec2(0.0);
  vec2 dv = dir * (0.7 * uFlow * fall * gate);
  fragColor = vec4(src.xy + dv, 0.0, 1.0);
}
`

export const SPLAT_PIGMENT_FRAGMENT = `
${SPLAT_COMMON}
uniform float uToolType;
uniform vec3 uPigment;
void main() {
  vec4 src = texture(uSource, vUv);
  float fall = splatFalloff(vUv, uRadius);
  float gate = paperDryGate(vUv, uFlow);
  float pigmentMask = step(0.5, uToolType);
  vec3 add = uPigment * (uFlow * fall * pigmentMask * gate);
  fragColor = vec4(src.rgb + add, src.a);
}
`

export const SPLAT_BINDER_FRAGMENT = `
${SPLAT_COMMON}
uniform float uToolType;
uniform float uBinderStrength;
void main() {
  vec4 src = texture(uSource, vUv);
  float fall = splatFalloff(vUv, uRadius);
  float gate = paperDryGate(vUv, uFlow);
  float mask = step(0.5, uToolType);
  float add = uBinderStrength * uFlow * fall * mask * gate;
  fragColor = vec4(src.r + add, 0.0, 0.0, 1.0);
}
`

export const ADVECT_VELOCITY_FRAGMENT = `
precision highp float;
in vec2 vUv;
out vec4 fragColor;
uniform sampler2D uHeight;
uniform sampler2D uVelocity;
uniform float uDt;
uniform float uGrav;
uniform float uVisc;
uniform vec2 uTexel;
vec2 sampleGrad(vec2 uv) {
  float hm = texture(uHeight, uv - vec2(uTexel.x, 0.0)).r;
  float hp = texture(uHeight, uv + vec2(uTexel.x, 0.0)).r;
  float hm2 = texture(uHeight, uv - vec2(0.0, uTexel.y)).r;
  float hp2 = texture(uHeight, uv + vec2(0.0, uTexel.y)).r;
  return vec2((hp - hm) * 0.5, (hp2 - hm2) * 0.5);
}
void main() {
  vec2 vel = texture(uVelocity, vUv).xy;
  vec2 grad = sampleGrad(vUv);
  vel += -uDt * uGrav * grad;
  vel *= (1.0 - uVisc * uDt);
  fragColor = vec4(vel, 0.0, 1.0);
}
`

export const ADVECT_HEIGHT_FRAGMENT = `
precision highp float;
in vec2 vUv;
out vec4 fragColor;
uniform sampler2D uHeight;
uniform sampler2D uVelocity;
uniform sampler2D uBinder;
uniform float uDt;
uniform float uBinderBuoyancy;
void main() {
  vec2 vel = texture(uVelocity, vUv).xy;
  vec2 back = vUv - uDt * vel;
  vec4 sample_color = texture(uHeight, back);
  float binder = texture(uBinder, vUv).r;
  float newH = max(sample_color.r + uBinderBuoyancy * binder * uDt, 0.0);
  fragColor = vec4(newH, 0.0, 0.0, 1.0);
}
`

export const ADVECT_PIGMENT_FRAGMENT = `
precision highp float;
in vec2 vUv;
out vec4 fragColor;
uniform sampler2D uPigment;
uniform sampler2D uVelocity;
uniform float uDt;
void main() {
  vec2 vel = texture(uVelocity, vUv).xy;
  vec2 back = vUv - uDt * vel;
  vec4 sample_color = texture(uPigment, back);
  fragColor = vec4(max(sample_color.rgb, vec3(0.0)), sample_color.a);
}
`

export const PIGMENT_DIFFUSION_FRAGMENT = `
precision highp float;
in vec2 vUv;
out vec4 fragColor;
uniform sampler2D uPigment;
uniform vec2 uTexel;
uniform vec3 uDiffusion;
uniform float uDt;

vec3 sampleRGB(vec2 uv) {
  return texture(uPigment, uv).rgb;
}

void main() {
  vec4 center = texture(uPigment, vUv);
  vec2 du = vec2(uTexel.x, 0.0);
  vec2 dv = vec2(0.0, uTexel.y);
  vec3 left = sampleRGB(vUv - du);
  vec3 right = sampleRGB(vUv + du);
  vec3 bottom = sampleRGB(vUv - dv);
  vec3 top = sampleRGB(vUv + dv);
  vec3 laplacian = left + right + top + bottom - 4.0 * center.rgb;
  vec3 diffused = center.rgb + (uDiffusion * laplacian) * uDt;
  fragColor = vec4(max(diffused, vec3(0.0)), center.a);
}
`

export const ADVECT_BINDER_FRAGMENT = `
precision highp float;
in vec2 vUv;
out vec4 fragColor;
uniform sampler2D uBinder;
uniform sampler2D uVelocity;
uniform vec2 uTexel;
uniform float uDt;
uniform float uDiffusion;
uniform float uDecay;

float sampleBinder(vec2 coord) {
  return texture(uBinder, coord).r;
}

void main() {
  vec2 vel = texture(uVelocity, vUv).xy;
  vec2 back = vUv - uDt * vel;
  float binder = texture(uBinder, back).r;
  float left = sampleBinder(vUv - vec2(uTexel.x, 0.0));
  float right = sampleBinder(vUv + vec2(uTexel.x, 0.0));
  float bottom = sampleBinder(vUv - vec2(0.0, uTexel.y));
  float top = sampleBinder(vUv + vec2(0.0, uTexel.y));
  float lap = left + right + top + bottom - 4.0 * binder;
  binder += uDiffusion * lap * uDt;
  binder = max(binder - uDecay * uDt, 0.0);
  fragColor = vec4(binder, 0.0, 0.0, 1.0);
}
`

export const BINDER_FORCE_FRAGMENT = `
precision highp float;
in vec2 vUv;
out vec4 fragColor;
uniform sampler2D uVelocity;
uniform sampler2D uBinder;
uniform vec2 uTexel;
uniform float uDt;
uniform float uElasticity;
uniform float uViscosity;

vec2 binderGradient(vec2 uv) {
  float left = texture(uBinder, uv - vec2(uTexel.x, 0.0)).r;
  float right = texture(uBinder, uv + vec2(uTexel.x, 0.0)).r;
  float bottom = texture(uBinder, uv - vec2(0.0, uTexel.y)).r;
  float top = texture(uBinder, uv + vec2(0.0, uTexel.y)).r;
  return vec2(right - left, top - bottom) * 0.5;
}

void main() {
  vec2 vel = texture(uVelocity, vUv).xy;
  float binder = texture(uBinder, vUv).r;
  vec2 grad = binderGradient(vUv);
  vec2 springForce = -uElasticity * grad;
  vel += springForce * uDt;
  float damping = clamp(uViscosity * binder * uDt, 0.0, 0.95);
  vel *= (1.0 - damping);
  fragColor = vec4(vel, 0.0, 1.0);
}
`

export const ABSORB_COMMON = `
precision highp float;
in vec2 vUv;
out vec4 fragColor;
uniform sampler2D uHeight;
uniform sampler2D uPigment;
uniform sampler2D uWet;
uniform sampler2D uDeposits;
uniform sampler2D uSettled;
uniform sampler2D uPaperHeight;
uniform float uAbsorb;
uniform float uEvap;
uniform float uEdge;
uniform float uDepBase;
uniform float uBeta;
uniform float uAbsorbTime;
uniform float uAbsorbTimeOffset;
uniform float uAbsorbFloor;
uniform float uHumidity;
uniform vec3 uSettle;
uniform float uGranStrength;
uniform float uBackrunStrength;
uniform float uPaperHeightStrength;
uniform vec2 uTexel;

struct AbsorbResult {
  float newH;
  float newWet;
  vec3 pigment;
  vec3 dep;
  vec3 settled;
};

AbsorbResult computeAbsorb(vec2 uv) {
  AbsorbResult res;
  float h = texture(uHeight, uv).r;
  vec3 pigment = texture(uPigment, uv).rgb;
  float wet = texture(uWet, uv).r;
  vec3 dep = texture(uDeposits, uv).rgb;
  vec3 settled = texture(uSettled, uv).rgb;
  float paperHeight = texture(uPaperHeight, uv).r;

  vec2 du = vec2(uTexel.x, 0.0);
  vec2 dv = vec2(0.0, uTexel.y);
  float hx = texture(uHeight, uv + du).r - texture(uHeight, uv - du).r;
  float hy = texture(uHeight, uv + dv).r - texture(uHeight, uv - dv).r;
  float edgeBias = uEdge * 0.5 * sqrt(hx * hx + hy * hy);

  float wL = texture(uWet, uv - du).r;
  float wR = texture(uWet, uv + du).r;
  float wB = texture(uWet, uv - dv).r;
  float wT = texture(uWet, uv + dv).r;
  float outwardDiff = max(wet - wL, 0.0) + max(wet - wR, 0.0) + max(wet - wB, 0.0) + max(wet - wT, 0.0);
  float edgeAdvance = max(outwardDiff * 0.25 - 0.05, 0.0);
  float bloomFactor = clamp(uBackrunStrength * edgeAdvance, 0.0, 1.0) * step(1e-5, h);

  float humidity = clamp(1.0 - wet, 0.0, 1.0);
  float humidityFactor = pow(humidity, uBeta);
  float timeTerm = max(uAbsorbTime + uAbsorbTimeOffset, 1e-4);
  float decay = inversesqrt(timeTerm);
  float baseAbsorb = max(uAbsorb * decay, uAbsorbFloor);
  float absorbAmount = baseAbsorb * humidityFactor;
  float evapBase = uEvap * sqrt(max(h, 0.0));
  float evapRate = evapBase * mix(1.0, humidity, uHumidity);
  float totalOut = absorbAmount + evapRate;

  float newH = max(h - totalOut, 0.0);
  float remRaw = totalOut / max(h, 1e-6);
  if (h <= 1e-6) {
    remRaw = 1.0;
  }
  float remFrac = clamp(min(1.0, remRaw), 0.0, 1.0);
  float valleyFactor = 1.0 + uPaperHeightStrength * (0.5 - paperHeight);
  valleyFactor = clamp(valleyFactor, 0.1, 3.0);
  float depBase = clamp(remFrac * (0.5 + edgeBias) + uDepBase * edgeBias, 0.0, 1.0);
  float depFrac = clamp(depBase * valleyFactor, 0.0, 1.0);
  vec3 depAdd = pigment * depFrac;
  dep += depAdd;
  pigment = max(pigment - depAdd, vec3(0.0));

  vec3 bloomDep = pigment * bloomFactor;
  dep += bloomDep;
  pigment = max(pigment - bloomDep, vec3(0.0));

<<<<<<< HEAD
  vec3 settleRate = clamp(uSettle, vec3(0.0), vec3(1.0));
=======
  float settleBase = clamp(uSettle, 0.0, 1.0);
  float settleRate = clamp(settleBase * valleyFactor, 0.0, 1.0);
>>>>>>> 419c8ff7
  vec3 settleAdd = pigment * settleRate;
  pigment = max(pigment - settleAdd, vec3(0.0));
  vec3 settledNew = settled + settleAdd;

  float granBase = clamp(uGranStrength * edgeBias, 0.0, 1.0);
  float granCoeff = clamp(granBase * valleyFactor, 0.0, 1.0);
  vec3 granSource = pigment + settledNew;
  vec3 granDep = granSource * granCoeff;
  vec3 totalSource = max(granSource, vec3(1e-5));
  vec3 fromPigment = granDep * (pigment / totalSource);
  vec3 fromSettled = granDep * (settledNew / totalSource);
  pigment = max(pigment - fromPigment, vec3(0.0));
  settledNew = max(settledNew - fromSettled, vec3(0.0));
  dep += granDep;

  float newWet = clamp(wet + absorbAmount, 0.0, 1.0);

  res.newH = newH;
  res.newWet = newWet;
  res.pigment = pigment;
  res.dep = dep;
  res.settled = settledNew;
  return res;
}
`

export const ABSORB_DEPOSIT_FRAGMENT = `
${ABSORB_COMMON}
void main() {
  AbsorbResult res = computeAbsorb(vUv);
  fragColor = vec4(res.dep, 1.0);
}
`

export const ABSORB_HEIGHT_FRAGMENT = `
${ABSORB_COMMON}
void main() {
  AbsorbResult res = computeAbsorb(vUv);
  fragColor = vec4(res.newH, 0.0, 0.0, 1.0);
}
`

export const ABSORB_PIGMENT_FRAGMENT = `
${ABSORB_COMMON}
void main() {
  AbsorbResult res = computeAbsorb(vUv);
  fragColor = vec4(res.pigment, 1.0);
}
`

export const ABSORB_WET_FRAGMENT = `
${ABSORB_COMMON}
void main() {
  AbsorbResult res = computeAbsorb(vUv);
  fragColor = vec4(res.newWet, 0.0, 0.0, 1.0);
}
`

export const ABSORB_SETTLED_FRAGMENT = `
${ABSORB_COMMON}
void main() {
  AbsorbResult res = computeAbsorb(vUv);
  fragColor = vec4(res.settled, 1.0);
}
`

export const PRESSURE_DIVERGENCE_FRAGMENT = `
precision highp float;
in vec2 vUv;
out vec4 fragColor;
uniform sampler2D uVelocity;
uniform vec2 uTexel;
void main() {
  float left = texture(uVelocity, vUv - vec2(uTexel.x, 0.0)).x;
  float right = texture(uVelocity, vUv + vec2(uTexel.x, 0.0)).x;
  float bottom = texture(uVelocity, vUv - vec2(0.0, uTexel.y)).y;
  float top = texture(uVelocity, vUv + vec2(0.0, uTexel.y)).y;
  float divergence = 0.5 * ((right - left) + (top - bottom));
  fragColor = vec4(divergence, 0.0, 0.0, 1.0);
}
`

export const PRESSURE_JACOBI_FRAGMENT = `
precision highp float;
in vec2 vUv;
out vec4 fragColor;
uniform sampler2D uPressure;
uniform sampler2D uDivergence;
uniform vec2 uTexel;
void main() {
  float left = texture(uPressure, vUv - vec2(uTexel.x, 0.0)).r;
  float right = texture(uPressure, vUv + vec2(uTexel.x, 0.0)).r;
  float bottom = texture(uPressure, vUv - vec2(0.0, uTexel.y)).r;
  float top = texture(uPressure, vUv + vec2(0.0, uTexel.y)).r;
  float divergence = texture(uDivergence, vUv).r;
  float pressure = (left + right + top + bottom - divergence) * 0.25;
  fragColor = vec4(pressure, 0.0, 0.0, 1.0);
}
`

export const PRESSURE_PROJECT_FRAGMENT = `
precision highp float;
in vec2 vUv;
out vec4 fragColor;
uniform sampler2D uVelocity;
uniform sampler2D uPressure;
uniform vec2 uTexel;
void main() {
  float left = texture(uPressure, vUv - vec2(uTexel.x, 0.0)).r;
  float right = texture(uPressure, vUv + vec2(uTexel.x, 0.0)).r;
  float bottom = texture(uPressure, vUv - vec2(0.0, uTexel.y)).r;
  float top = texture(uPressure, vUv + vec2(0.0, uTexel.y)).r;
  vec2 vel = texture(uVelocity, vUv).xy;
  vec2 gradient = vec2(right - left, top - bottom) * 0.5;
  vec2 projected = vel - gradient;
  fragColor = vec4(projected, 0.0, 1.0);
}
`

export const PAPER_DIFFUSION_FRAGMENT = `
precision highp float;
in vec2 vUv;
out vec4 fragColor;
uniform sampler2D uWet;
uniform sampler2D uFiber;
uniform vec2 uTexel;
uniform float uDt;
uniform float uReplenish;
uniform float uStrength;
void main() {
  vec4 fiber = texture(uFiber, vUv);
  vec2 dir = fiber.xy;
  if (dot(dir, dir) < 1e-6) {
    dir = vec2(1.0, 0.0);
  } else {
    dir = normalize(dir);
  }
  vec2 dirTex = dir * uTexel;
  vec2 perp = vec2(-dir.y, dir.x);
  vec2 perpTex = perp * uTexel;

  float w = texture(uWet, vUv).r;
  float wParaPlus = texture(uWet, vUv + dirTex).r;
  float wParaMinus = texture(uWet, vUv - dirTex).r;
  float wPerpPlus = texture(uWet, vUv + perpTex).r;
  float wPerpMinus = texture(uWet, vUv - perpTex).r;

  float dPara = fiber.z;
  float dPerp = fiber.w;
  float lap = dPara * (wParaPlus - 2.0 * w + wParaMinus) + dPerp * (wPerpPlus - 2.0 * w + wPerpMinus);
  float diffusion = uStrength * lap;
  float replenish = uReplenish * (1.0 - w);
  float newW = clamp(w + uDt * (diffusion + replenish), 0.0, 1.0);
  fragColor = vec4(newW, 0.0, 0.0, 1.0);
}
`

export const COMPOSITE_FRAGMENT = `
precision highp float;
in vec2 vUv;
out vec4 fragColor;
uniform sampler2D uDeposits;
uniform vec3 uPaper;
uniform vec3 uK[3];
uniform vec3 uS[3];
uniform float uLayerScale;

vec3 infiniteLayer(vec3 K, vec3 S) {
  vec3 safeS = max(S, vec3(1e-3));
  vec3 r = 1.0 + K / safeS;
  vec3 disc = max(r * r - vec3(1.0), vec3(0.0));
  return clamp(r - sqrt(disc), vec3(0.0), vec3(1.0));
}

void main() {
  vec3 dep = texture(uDeposits, vUv).rgb;
  vec3 K = dep.r * uK[0] + dep.g * uK[1] + dep.b * uK[2];
  vec3 S = vec3(0.4) + dep.r * uS[0] + dep.g * uS[1] + dep.b * uS[2];
  float density = dot(dep, vec3(1.0));
  float layerK = 1.0 + uLayerScale * density;
  float layerS = 1.0 + 0.5 * uLayerScale * density;
  vec3 R = infiniteLayer(K * layerK, S * layerS);
  vec3 col = clamp(R * uPaper, vec3(0.0), vec3(1.0));
  fragColor = vec4(col, 1.0);
}
`

export const VELOCITY_MAX_FRAGMENT = `
precision highp float;
in vec2 vUv;
out vec4 fragColor;
uniform sampler2D uVelocity;
uniform vec2 uTexel;

float velocityMag(vec2 coord) {
  vec2 vel = texture(uVelocity, coord).xy;
  return length(vel);
}

void main() {
  vec2 halfStep = 0.5 * uTexel;
  float m = velocityMag(vUv);
  m = max(m, velocityMag(vUv + vec2(-halfStep.x, -halfStep.y)));
  m = max(m, velocityMag(vUv + vec2(halfStep.x, -halfStep.y)));
  m = max(m, velocityMag(vUv + vec2(-halfStep.x, halfStep.y)));
  m = max(m, velocityMag(vUv + vec2(halfStep.x, halfStep.y)));
  fragColor = vec4(m, 0.0, 0.0, 1.0);
}
`<|MERGE_RESOLUTION|>--- conflicted
+++ resolved
@@ -330,12 +330,8 @@
   dep += bloomDep;
   pigment = max(pigment - bloomDep, vec3(0.0));
 
-<<<<<<< HEAD
-  vec3 settleRate = clamp(uSettle, vec3(0.0), vec3(1.0));
-=======
   float settleBase = clamp(uSettle, 0.0, 1.0);
   float settleRate = clamp(settleBase * valleyFactor, 0.0, 1.0);
->>>>>>> 419c8ff7
   vec3 settleAdd = pigment * settleRate;
   pigment = max(pigment - settleAdd, vec3(0.0));
   vec3 settledNew = settled + settleAdd;
